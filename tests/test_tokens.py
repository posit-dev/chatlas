--- conflicted
+++ resolved
@@ -27,15 +27,9 @@
         {"role": "assistant", "tokens": 10, "tokens_total": 10},
     ]
 
-<<<<<<< HEAD
-    chat = ChatOpenAI(
-        api_key="fake_key",
-        turns=[
-=======
     chat = ChatOpenAI()
     chat.set_turns(
         [
->>>>>>> ddd510a1
             Turn(role="user", contents="Hi"),
             Turn(role="assistant", contents="Hello", tokens=(2, 10)),
             Turn(role="user", contents="Hi"),
