--- conflicted
+++ resolved
@@ -2,8 +2,6 @@
 import tempfile
 
 import pytest
-from pydantic import BaseModel
-
 from chatlas import (
     ChatOpenAI,
     ContentToolRequest,
@@ -12,11 +10,7 @@
     Turn,
 )
 from chatlas._chat import ToolFailureWarning
-<<<<<<< HEAD
-from chatlas._tokens import token_usage
 from pydantic import BaseModel
-=======
->>>>>>> ddd510a1
 
 
 def test_simple_batch_chat():
@@ -300,15 +294,16 @@
 
 
 def test_get_cost():
-    chat = ChatOpenAI(
-        api_key="fake_key",
-        turns=[
+    chat = ChatOpenAI(api_key="fake_key")
+    chat.set_turns(
+        [
             Turn(role="user", contents="Hi"),
             Turn(role="assistant", contents="Hello", tokens=(2, 10)),
             Turn(role="user", contents="Hi"),
             Turn(role="assistant", contents="Hello", tokens=(14, 10)),
-        ],
-    )
+        ]
+    )
+
     # Checking that these have the right form vs. the actual calculation because the price may change
     cost = chat.get_cost(options="all")
     assert isinstance(cost, float)
