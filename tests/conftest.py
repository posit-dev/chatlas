import tempfile
from pathlib import Path
from typing import Awaitable, Callable

import pytest
from chatlas import Chat, Turn, content_image_file, content_image_url
from PIL import Image
from pydantic import BaseModel

ChatFun = Callable[..., Chat]


class ArticleSummary(BaseModel):
    """Summary of the article"""

    title: str
    author: str


article = """
# Apples are tasty

By Hadley Wickham
Apples are delicious and tasty and I like to eat them.
Except for red delicious, that is. They are NOT delicious.
"""


def retryassert(assert_func: Callable[..., None], retries=1):
    for _ in range(retries):
        try:
            return assert_func()
        except Exception:
            pass
    return assert_func()


async def retryassert_async(assert_func: Callable[..., Awaitable[None]], retries=1):
    for _ in range(retries):
        try:
            return await assert_func()
        except Exception:
            pass
    return await assert_func()


def assert_turns_system(chat_fun: ChatFun):
    system_prompt = "Return very minimal output, AND ONLY USE UPPERCASE."

    chat = chat_fun(system_prompt=system_prompt)
    response = chat.chat("What is the name of Winnie the Pooh's human friend?")
    response_text = str(response)
    assert len(chat.get_turns()) == 2
    assert "CHRISTOPHER ROBIN" in response_text

    chat = chat_fun(turns=[Turn("system", system_prompt)])
    response = chat.chat("What is the name of Winnie the Pooh's human friend?")
    assert "CHRISTOPHER ROBIN" in str(response)
    assert len(chat.get_turns()) == 2


def assert_turns_existing(chat_fun: ChatFun):
    chat = chat_fun(
        turns=[
            Turn("system", "Return very minimal output; no punctuation."),
            Turn("user", "List the names of any 8 of Santa's 9 reindeer."),
            Turn(
                "assistant",
                "Dasher, Dancer, Vixen, Comet, Cupid, Donner, Blitzen, and Rudolph.",
            ),
        ]
    )
    assert len(chat.get_turns()) == 2

    response = chat.chat("Who is the remaining one? Just give the name")
    assert "Prancer" in str(response)
    assert len(chat.get_turns()) == 4


def assert_tools_simple(chat_fun: ChatFun, stream: bool = True):
    chat = chat_fun(system_prompt="Be very terse, not even punctuation.")

    def get_date():
        """Gets the current date"""
        return "2024-01-01"

    chat.register_tool(get_date)

    response = chat.chat("What's the current date in YMD format?", stream=stream)
    assert "2024-01-01" in str(response)

    response = chat.chat("What month is it? Provide the full name.", stream=stream)
    assert "January" in str(response)


async def assert_tools_async(chat_fun: ChatFun, stream: bool = True):
    chat = chat_fun(system_prompt="Be very terse, not even punctuation.")

    async def get_current_date():
        """Gets the current date"""
        import asyncio

        await asyncio.sleep(0.1)
        return "2024-01-01"

    chat.register_tool(get_current_date)

    response = await chat.chat_async(
        "What's the current date in YMD format?", stream=stream
    )
    assert "2024-01-01" in await response.get_content()

    with pytest.raises(Exception, match="async tools in a synchronous chat"):
        str(chat.chat("Great. Do it again.", stream=stream))


def assert_tools_parallel(chat_fun: ChatFun, stream: bool = True):
    chat = chat_fun(system_prompt="Be very terse, not even punctuation.")

    def favorite_color(person: str):
        """Returns a person's favourite colour"""
        return "sage green" if person == "Joe" else "red"

    chat.register_tool(favorite_color)

    response = chat.chat(
        """
        What are Joe and Hadley's favourite colours?
        Answer like name1: colour1, name2: colour2
    """,
        stream=stream,
    )

    assert "Joe: sage green" in str(response)
    assert "Hadley: red" in str(response)
    assert len(chat.get_turns()) == 4


def assert_tools_sequential(chat_fun: ChatFun, total_calls: int, stream: bool = True):
    chat = chat_fun(system_prompt="Be very terse, not even punctuation.")

    def forecast(city: str):
        """Gets the weather forecast for a city"""
        return "rainy" if city == "New York" else "sunny"

    chat.register_tool(forecast)

    def equipment(weather: str):
        """Gets the equipment needed for a weather condition"""
        return "umbrella" if weather == "rainy" else "sunscreen"

    chat.register_tool(equipment)

    response = chat.chat(
        "What should I pack for New York this weekend?",
        stream=stream,
    )
<<<<<<< HEAD
    assert "Susan" in str(response)
    assert len(chat.get_turns()) == total_calls
=======
    assert "umbrella" in str(response).lower()
    assert len(chat.turns()) == total_calls
>>>>>>> 4e8084a5


def assert_data_extraction(chat_fun: ChatFun):
    chat = chat_fun()
    data = chat.extract_data(article, data_model=ArticleSummary)
    assert isinstance(data, dict)
    assert data["author"] == "Hadley Wickham"
    assert data["title"].lower() == "apples are tasty"
    data2 = chat.extract_data(article, data_model=ArticleSummary)
    assert data2["author"] == "Hadley Wickham"
    assert data2["title"].lower() == "apples are tasty"


def assert_images_inline(chat_fun: ChatFun, stream: bool = True):
    img = Image.new("RGB", (60, 30), color="red")
    with tempfile.TemporaryDirectory() as tmpdir:
        img_path = Path(tmpdir) / "test_image.png"
        img.save(img_path)
        chat = chat_fun()
        response = chat.chat(
            "What's in this image?",
            content_image_file(str(img_path)),
            stream=stream,
        )
        assert "red" in str(response).lower()


def assert_images_remote(chat_fun: ChatFun, stream: bool = True):
    chat = chat_fun()
    response = chat.chat(
        "What's in this image? (Be sure to mention the outside shape)",
        content_image_url("https://httr2.r-lib.org/logo.png"),
        stream=stream,
    )
    assert "hex" in str(response).lower()
    assert "baseball" in str(response).lower()


def assert_images_remote_error(chat_fun: ChatFun):
    chat = chat_fun()
    image_remote = content_image_url("https://httr2.r-lib.org/logo.png")

    with pytest.raises(Exception, match="Remote images aren't supported"):
        chat.chat("What's in this image?", image_remote)

    assert len(chat.get_turns()) == 0<|MERGE_RESOLUTION|>--- conflicted
+++ resolved
@@ -155,13 +155,8 @@
         "What should I pack for New York this weekend?",
         stream=stream,
     )
-<<<<<<< HEAD
-    assert "Susan" in str(response)
+    assert "umbrella" in str(response).lower()
     assert len(chat.get_turns()) == total_calls
-=======
-    assert "umbrella" in str(response).lower()
-    assert len(chat.turns()) == total_calls
->>>>>>> 4e8084a5
 
 
 def assert_data_extraction(chat_fun: ChatFun):
