--- conflicted
+++ resolved
@@ -126,13 +126,10 @@
         - ChatOpenAI
         - ChatOpenRouter
         - ChatPerplexity
-<<<<<<< HEAD
-        - ChatVLLM
-=======
         - ChatPortkey
         - ChatSnowflake
         - ChatVertex
->>>>>>> 0b2ae527
+        - ChatVllm
     - title: The chat object
       desc: Methods and attributes available on a chat instance
       contents:
