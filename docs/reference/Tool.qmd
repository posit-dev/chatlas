--- conflicted
+++ resolved
@@ -1,11 +1,7 @@
 # Tool { #chatlas.Tool }
 
 ```python
-<<<<<<< HEAD
-Tool.from_func(func, *, model=None)
-=======
-Tool(func, *, model=None)
->>>>>>> 6d8b4052
+Tool(func, name, description, parameters)
 ```
 
 Define a tool
@@ -15,7 +11,64 @@
 
 ## Parameters {.doc-section .doc-section-parameters}
 
+| Name        | Type                                                                                                                                                      | Description                                                   | Default    |
+|-------------|-----------------------------------------------------------------------------------------------------------------------------------------------------------|---------------------------------------------------------------|------------|
+| func        | [Callable](`typing.Callable`)\[..., [Any](`typing.Any`)\] \| [Callable](`typing.Callable`)\[..., [Awaitable](`typing.Awaitable`)\[[Any](`typing.Any`)\]\] | The function to be invoked when the tool is called.           | _required_ |
+| name        | [str](`str`)                                                                                                                                              | The name of the tool.                                         | _required_ |
+| description | [str](`str`)                                                                                                                                              | A description of what the tool does.                          | _required_ |
+| parameters  | [dict](`dict`)\[[str](`str`), [Any](`typing.Any`)\]                                                                                                       | A dictionary describing the input parameters and their types. | _required_ |
+
+## Methods
+
+| Name | Description |
+| --- | --- |
+| [from_func](#chatlas.Tool.from_func) | Create a Tool from a Python function |
+| [from_mcp](#chatlas.Tool.from_mcp) | Create a Tool from an MCP tool |
+
+### from_func { #chatlas.Tool.from_func }
+
+```python
+Tool.from_func(func, *, model=None)
+```
+
+Create a Tool from a Python function
+
+#### Parameters {.doc-section .doc-section-parameters}
+
 | Name   | Type                                                                                                                                                      | Description                                                                                                                                                                                                                                                                                                                | Default    |
 |--------|-----------------------------------------------------------------------------------------------------------------------------------------------------------|----------------------------------------------------------------------------------------------------------------------------------------------------------------------------------------------------------------------------------------------------------------------------------------------------------------------------|------------|
-| func   | [Callable](`typing.Callable`)\[..., [Any](`typing.Any`)\] \| [Callable](`typing.Callable`)\[..., [Awaitable](`typing.Awaitable`)\[[Any](`typing.Any`)\]\] | The function to be invoked when the tool is called.                                                                                                                                                                                                                                                                        | _required_ |
-| model  | [Optional](`typing.Optional`)\[[type](`type`)\[[BaseModel](`pydantic.BaseModel`)\]\]                                                                      | A Pydantic model that describes the input parameters for the function. If not provided, the model will be inferred from the function's type hints. The primary reason why you might want to provide a model in Note that the name and docstring of the model takes precedence over the name and docstring of the function. | `None`     |+| func   | [Callable](`typing.Callable`)\[..., [Any](`typing.Any`)\] \| [Callable](`typing.Callable`)\[..., [Awaitable](`typing.Awaitable`)\[[Any](`typing.Any`)\]\] | The function to wrap as a tool.                                                                                                                                                                                                                                                                                            | _required_ |
+| model  | [Optional](`typing.Optional`)\[[type](`type`)\[[BaseModel](`pydantic.BaseModel`)\]\]                                                                      | A Pydantic model that describes the input parameters for the function. If not provided, the model will be inferred from the function's type hints. The primary reason why you might want to provide a model in Note that the name and docstring of the model takes precedence over the name and docstring of the function. | `None`     |
+
+#### Returns {.doc-section .doc-section-returns}
+
+| Name   | Type                          | Description                                         |
+|--------|-------------------------------|-----------------------------------------------------|
+|        | [Tool](`chatlas._tools.Tool`) | A new Tool instance wrapping the provided function. |
+
+#### Raises {.doc-section .doc-section-raises}
+
+| Name   | Type                       | Description                                                          |
+|--------|----------------------------|----------------------------------------------------------------------|
+|        | [ValueError](`ValueError`) | If there is a mismatch between model fields and function parameters. |
+
+### from_mcp { #chatlas.Tool.from_mcp }
+
+```python
+Tool.from_mcp(session, mcp_tool)
+```
+
+Create a Tool from an MCP tool
+
+#### Parameters {.doc-section .doc-section-parameters}
+
+| Name     | Type                                    | Description                                         | Default    |
+|----------|-----------------------------------------|-----------------------------------------------------|------------|
+| session  | [MCPClientSession](`mcp.ClientSession`) | The MCP client session to use for calling the tool. | _required_ |
+| mcp_tool | [MCPTool](`mcp.Tool`)                   | The MCP tool to wrap.                               | _required_ |
+
+#### Returns {.doc-section .doc-section-returns}
+
+| Name   | Type                          | Description                                |
+|--------|-------------------------------|--------------------------------------------|
+|        | [Tool](`chatlas._tools.Tool`) | A new Tool instance wrapping the MCP tool. |