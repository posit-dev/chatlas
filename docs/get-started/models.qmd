---
title: Model choice
callout-appearance: simple
---

Below is a table of model providers that come pre-packaged with chatlas. 

::: callout-note
### Usage pre-requisites

Each model provider has its own set of pre-requisites. 
For example, OpenAI requires an API key, while Ollama requires you to install the Ollama CLI and download models.
To see the pre-requisites for a given provider, visit the relevant usage page in the table below.
:::


| Name                     | Usage                                                    | Enterprise? |
|--------------------------|----------------------------------------------------------|------------|
| Anthropic (Claude)       | [`ChatAnthropic()`](../reference/ChatAnthropic.qmd)     |    |
| AWS Bedrock              | [`ChatBedrockAnthropic()`](../reference/ChatBedrockAnthropic.qmd) | ✅ |
| OpenAI                   | [`ChatOpenAI()`](../reference/ChatOpenAI.qmd)           |    |
| Azure OpenAI             | [`ChatAzureOpenAI()`](../reference/ChatAzureOpenAI.qmd) | ✅ |
| Google (Gemini)          | [`ChatGoogle()`](../reference/ChatGoogle.qmd)           |    |
| Vertex AI                | [`ChatVertex()`](../reference/ChatVertex.qmd)           | ✅ |
| GitHub model marketplace | [`ChatGithub()`](../reference/ChatGithub.qmd)           |    |
| Ollama (local models)    | [`ChatOllama()`](../reference/ChatOllama.qmd)           |    |
| Open Router              | [`ChatOpenRouter()`](../reference/ChatOpenRouter.qmd)   |    |
| DeepSeek                 | [`ChatDeepSeek()`](../reference/ChatDeepSeek.qmd)       |    |
| Hugging Face             | [`ChatHuggingFace()`](../reference/ChatHuggingFace.qmd) |    |
| Databricks               | [`ChatDatabricks()`](../reference/ChatDatabricks.qmd)   | ✅ |
<<<<<<< HEAD
| Mistral                  | [`ChatMistral()`](../reference/ChatMistral.qmd)         | ✅ |
| Portkey                  | [`ChatPortkey()`](../reference/ChatPortkey.qmd)         | ✅ |
=======
>>>>>>> 773517d2
| Snowflake Cortex         | [`ChatSnowflake()`](../reference/ChatSnowflake.qmd)     | ✅ |
| Groq                     | [`ChatGroq()`](../reference/ChatGroq.qmd)               |    |
| perplexity.ai            | [`ChatPerplexity()`](../reference/ChatPerplexity.qmd)   |    |
| Cloudflare               | [`ChatCloudflare()`](../reference/ChatCloudflare.qmd)   |    |
| Portkey                  | [`ChatPortkey()`](../reference/ChatPortkey.qmd)         | ✅ |


::: callout-note

### Other providers

If you want to use a model provider that isn't listed in the table above, you have two options:

1. If the model provider is OpenAI compatible (i.e., it can be used with the [`openai` Python SDK](https://github.com/openai/openai-python?tab=readme-ov-file#configuring-the-http-client)), use `ChatOpenAI()` with the appropriate `base_url` and `api_key`.
2. If you're motivated, implement a new provider by subclassing [`Provider`](https://github.com/posit-dev/chatlas/blob/main/chatlas/_provider.py) and implementing the required methods.

:::

### Model choice

In addition to choosing a model provider, you also need to choose a specific model from that provider. This is important because different models have different capabilities and performance characteristics. For example, some models are faster and cheaper, while others are more accurate and capable of handling more complex tasks.

If you're using `chatlas` inside your organisation, you'll be limited to what your org allows, which is likely to be one provided by a big cloud provider (e.g. `ChatAzureOpenAI()` and `ChatBedrockAnthropic()`). If you're using `chatlas` for your own personal exploration, you have a lot more freedom so we have a few recommendations to help you get started:

- `ChatOpenAI()` or `ChatAnthropic()` are both good places to start. `ChatOpenAI()` defaults to **GPT-4.1**, but you can use `model = "gpt-4.1-mini"` for a cheaper lower-quality model, or `model = "o1-mini"` for more complex reasoning.  `ChatAnthropic()` is similarly good; it defaults to **Claude 3.7 Sonnet** which we have found to be particularly good at writing code.

- `ChatGoogle()` is great for large prompts, because it has a much larger context window than other models. It allows up to 1 million tokens, compared to Claude 3.7 Sonnet's 200k and GPT-4.1's 128k.

- `ChatOllama()`, which uses [Ollama](https://ollama.com), allows you to run models on your own computer. The biggest models you can run locally aren't as good as the state of the art hosted models, but they also don't share your data and and are effectively free.


### Auto complete

If you're using an IDE that supports type hints, you can get autocompletion for the `model` parameter. This is particularly useful for getting the right model name, or simply to see what models are available.

![Screenshot of model autocompletion](/images/model-type-hints.png){class="shadow rounded mb-3" width="67%" }


### Auto provider

[`ChatAuto()`](../reference/ChatAuto.qmd) is a special model provider that allows one to configure the model provider through environment variables. This is useful for having a single, simple, script that can run on any model provider, without having to change the code.<|MERGE_RESOLUTION|>--- conflicted
+++ resolved
@@ -20,7 +20,6 @@
 | AWS Bedrock              | [`ChatBedrockAnthropic()`](../reference/ChatBedrockAnthropic.qmd) | ✅ |
 | OpenAI                   | [`ChatOpenAI()`](../reference/ChatOpenAI.qmd)           |    |
 | Azure OpenAI             | [`ChatAzureOpenAI()`](../reference/ChatAzureOpenAI.qmd) | ✅ |
-| Google (Gemini)          | [`ChatGoogle()`](../reference/ChatGoogle.qmd)           |    |
 | Vertex AI                | [`ChatVertex()`](../reference/ChatVertex.qmd)           | ✅ |
 | GitHub model marketplace | [`ChatGithub()`](../reference/ChatGithub.qmd)           |    |
 | Ollama (local models)    | [`ChatOllama()`](../reference/ChatOllama.qmd)           |    |
@@ -28,12 +27,8 @@
 | DeepSeek                 | [`ChatDeepSeek()`](../reference/ChatDeepSeek.qmd)       |    |
 | Hugging Face             | [`ChatHuggingFace()`](../reference/ChatHuggingFace.qmd) |    |
 | Databricks               | [`ChatDatabricks()`](../reference/ChatDatabricks.qmd)   | ✅ |
-<<<<<<< HEAD
+| Snowflake Cortex         | [`ChatSnowflake()`](../reference/ChatSnowflake.qmd)     | ✅ |
 | Mistral                  | [`ChatMistral()`](../reference/ChatMistral.qmd)         | ✅ |
-| Portkey                  | [`ChatPortkey()`](../reference/ChatPortkey.qmd)         | ✅ |
-=======
->>>>>>> 773517d2
-| Snowflake Cortex         | [`ChatSnowflake()`](../reference/ChatSnowflake.qmd)     | ✅ |
 | Groq                     | [`ChatGroq()`](../reference/ChatGroq.qmd)               |    |
 | perplexity.ai            | [`ChatPerplexity()`](../reference/ChatPerplexity.qmd)   |    |
 | Cloudflare               | [`ChatCloudflare()`](../reference/ChatCloudflare.qmd)   |    |
