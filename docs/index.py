--- conflicted
+++ resolved
@@ -14,16 +14,10 @@
 {readme_src}
 """
 
-<<<<<<< HEAD
-# The root for the README is the home directory, but for the Quarto site, it is the docs directory
-index_src = index_src.replace('src="docs/', 'src="')
-index_src = index_src.replace("src='docs/", "src='")
-=======
 # On Github, asset links are relative to the root directory,
 # but on the Quarto site, they are relative to the docs directory.
 # So, we need to adjust the asset links in the README.
 index_src = index_src.replace("docs/images/", "images/")
->>>>>>> fe7c52fe
 
 index = docs_dir / "index.qmd"
 
