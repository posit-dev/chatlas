[project]
name = "chatlas"
description = "A simple and consistent interface for chatting with LLMs"
dynamic = ["version"]
readme = "README.md"
requires-python = ">=3.9"
dependencies = [
  "requests",
  "pydantic>=2.0",
  "jinja2",
  "rich"
]
classifiers = [
  "Development Status :: 4 - Beta",
  "Intended Audience :: Developers",
  "License :: OSI Approved :: MIT License",
  "Programming Language :: Python :: 3.9",
  "Programming Language :: Python :: 3.10",
  "Programming Language :: Python :: 3.11",
  "Programming Language :: Python :: 3.12",
  "Programming Language :: Python :: 3.13",
]
authors = [
  {name = "Carson Sievert", email = "carson@posit.co"}
]


[project.urls]
Homepage = "https://posit-dev.github.io/chatlas"
Documentation = "https://posit-dev.github.io/chatlas"
Repository = "https://github.com/posit-dev/chatlas"
Issues = "https://github.com/posit-dev/chatlas/issues/"
Changelog = "https://github.com/posit-dev/chatlas/blob/main/CHANGELOG.md"

[project.optional-dependencies]
test = [
    "pyright>=1.1.379",
    "pytest>=8.3.2",
    "pytest-asyncio",
    "syrupy>=4"
]
dev = [
    "ruff>=0.6.5",
    "python-dotenv",
    "matplotlib",
    "Pillow",
    "shiny",
    "openai",
    "anthropic[bedrock]",
    "google-genai>=1.2.0",
    "numpy>1.24.4",
    "tiktoken",
    "snowflake-ml-python",
    # torch (a dependency of snowflake-ml-python) is not yet compatible with Python >3.11
    "torch;python_version<='3.11'",
    "htmltools",
    "tenacity"
]
docs = [
    "griffe>=1",
    "quartodoc>=0.7",
    # Quarto requires...
    "ipykernel",
    "nbclient",
    "nbformat",
    "pyyaml",
    # Articles require
    "ipywidgets",
    "pandas",
    "sentence-transformers",
    "numpy",
]
<<<<<<< HEAD
mcp = [
  "mcp>=1.4.0; python_version >= '3.10'"
]
=======
# Provider extras ----
anthropic = ["anthropic"]
bedrock-anthropic = ["anthropic[bedrock]"]
github = ["openai"]
google = ["google-genai"]
groq = ["openai"]
ollama = ["openai"]
openai = ["openai"]
azure-openai = ["openai"]
perplexity = ["openai"]
snowflake = ["snowflake-ml-python"]
vertex = ["google-genai"]
>>>>>>> da226383

[tool.uv]
dev-dependencies = [
    "ruff>=0.6.5",
    "tox-uv>=1.11.4",
]

[build-system]
requires = ["hatchling", "hatch-vcs"]
build-backend = "hatchling.build"

[tool.hatch.version]
source = "vcs"

[tool.hatch.build]
skip-excluded-dirs = true

[tool.hatch.build.hooks.vcs]
version-file = "chatlas/_version.py"

[tool.hatch.build.targets.wheel]
packages = ["chatlas"]
include = ["py.typed"]

[tool.pyright]
include = ["chatlas"]
exclude = ["_dev", ".venv"]

[tool.tox]
legacy_tox_ini = """
[tox]
env_list = type-py3{9,10,11,12}, py3{9,10,11,12}
isolated_build = True

[testenv]
package = wheel
wheel_build_env = .pkg
commands = pytest

[testenv:type]
deps = 
  pyright
  pytest
  syrupy
commands = pyright
"""

[tool.ruff]
src = ["chatlas"]
exclude = [
    ".bzr",
    ".direnv",
    ".eggs",
    ".git",
    ".git-rewrite",
    ".hg",
    ".ipynb_checkpoints",
    ".mypy_cache",
    ".nox",
    ".pants.d",
    ".pyenv",
    ".pytest_cache",
    ".pytype",
    ".ruff_cache",
    ".svn",
    ".tox",
    ".venv",
    ".vscode",
    "__pypackages__",
    "_build",
    "buck-out",
    "build",
    "dist",
    "node_modules",
    "site-packages",
    "venv",
]

line-length = 88
indent-width = 4

target-version = "py39"

[tool.ruff.lint]
select = ['E', 'F', 'W', 'A', 'PLC', 'PLE', 'PLW', 'I']
ignore = ["E501"]

# Allow fix for all enabled rules (when `--fix`) is provided.
fixable = ["ALL"]
unfixable = []

# Allow unused variables when underscore-prefixed.
dummy-variable-rgx = "^(_+|(_+[a-zA-Z0-9_]*[a-zA-Z0-9]+?))$"

[tool.ruff.format]
quote-style = "double"
indent-style = "space"
skip-magic-trailing-comma = false
line-ending = "auto"
docstring-code-format = true
docstring-code-line-length = "dynamic"<|MERGE_RESOLUTION|>--- conflicted
+++ resolved
@@ -70,11 +70,9 @@
     "sentence-transformers",
     "numpy",
 ]
-<<<<<<< HEAD
 mcp = [
   "mcp>=1.4.0; python_version >= '3.10'"
 ]
-=======
 # Provider extras ----
 anthropic = ["anthropic"]
 bedrock-anthropic = ["anthropic[bedrock]"]
@@ -87,7 +85,6 @@
 perplexity = ["openai"]
 snowflake = ["snowflake-ml-python"]
 vertex = ["google-genai"]
->>>>>>> da226383
 
 [tool.uv]
 dev-dependencies = [
