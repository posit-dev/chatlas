[project]
name = "chatlas"
description = "A simple and consistent interface for chatting with LLMs"
license = "MIT"
dynamic = ["version"]
readme = "README.md"
requires-python = ">=3.9"
dependencies = [
  "requests",
  "pydantic>=2.0",
  "jinja2",
<<<<<<< HEAD
  "rich"
=======
  "orjson",
  "rich",
  "openai"
>>>>>>> 6d8b4052
]
classifiers = [
  "Development Status :: 4 - Beta",
  "Intended Audience :: Developers",
  "License :: OSI Approved :: MIT License",
  "Programming Language :: Python :: 3.9",
  "Programming Language :: Python :: 3.10",
  "Programming Language :: Python :: 3.11",
  "Programming Language :: Python :: 3.12",
  "Programming Language :: Python :: 3.13",
]
authors = [
  {name = "Carson Sievert", email = "carson@posit.co"}
]


[project.urls]
Homepage = "https://posit-dev.github.io/chatlas"
Documentation = "https://posit-dev.github.io/chatlas"
Repository = "https://github.com/posit-dev/chatlas"
Issues = "https://github.com/posit-dev/chatlas/issues/"
Changelog = "https://github.com/posit-dev/chatlas/blob/main/CHANGELOG.md"

[project.optional-dependencies]
test = [
    "pyright>=1.1.379",
    "pytest>=8.3.2",
    "pytest-asyncio",
    "syrupy>=4"
]
dev = [
    "ruff>=0.6.5",
    "python-dotenv",
    "matplotlib",
    "Pillow",
    "shiny",
    "openai",
    "anthropic[bedrock]",
    "google-genai>=1.14.0",
    "numpy>1.24.4",
    "tiktoken",
    "databricks-sdk",
    "snowflake-ml-python>=1.8.4",
    # torch (a dependency of snowflake-ml-python) is not yet compatible with Python >3.11
    "torch;python_version<='3.11'",
    "htmltools",
    "tenacity"
]
docs = [
    "griffe>=1",
    "quartodoc>=0.7",
    # Quarto requires...
    "ipykernel",
    "nbclient",
    "nbformat",
    "pyyaml",
    # Articles require
    "ipywidgets",
    "pandas",
    "sentence-transformers",
    "numpy",
]
mcp = [
  "mcp>=1.4.0; python_version >= '3.10'"
]
# Provider extras ----
anthropic = ["anthropic"]
bedrock-anthropic = ["anthropic[bedrock]"]
databricks = ["databricks-sdk"]
# Intentionally empty since these providers used to require 
# an additional openai install, but that's now included 
github = []
google = ["google-genai>=1.14.0"]
groq = []
ollama = []
openai = []
azure-openai = []
perplexity = []
snowflake = ["snowflake-ml-python"]
vertex = ["google-genai>=1.14.0"]

[tool.uv]
dev-dependencies = [
    "ruff>=0.6.5",
    "tox-uv>=1.11.4",
]

[build-system]
requires = ["hatchling", "hatch-vcs"]
build-backend = "hatchling.build"

[tool.hatch.version]
source = "vcs"

# Need this to have github refs in dependencies
# [tool.hatch.metadata]
# allow-direct-references = true

[tool.hatch.build]
skip-excluded-dirs = true

[tool.hatch.build.hooks.vcs]
version-file = "chatlas/_version.py"

[tool.hatch.build.targets.wheel]
packages = ["chatlas"]
include = ["py.typed"]

[tool.pyright]
include = ["chatlas"]
exclude = ["_dev", ".venv"]

[tool.tox]
legacy_tox_ini = """
[tox]
env_list = type-py3{9,10,11,12}, py3{9,10,11,12}
isolated_build = True

[testenv]
package = wheel
wheel_build_env = .pkg
commands = pytest

[testenv:type]
deps = 
  pyright
  pytest
  syrupy
commands = pyright
"""

[tool.ruff]
src = ["chatlas"]
exclude = [
    ".bzr",
    ".direnv",
    ".eggs",
    ".git",
    ".git-rewrite",
    ".hg",
    ".ipynb_checkpoints",
    ".mypy_cache",
    ".nox",
    ".pants.d",
    ".pyenv",
    ".pytest_cache",
    ".pytype",
    ".ruff_cache",
    ".svn",
    ".tox",
    ".venv",
    ".vscode",
    "__pypackages__",
    "_build",
    "buck-out",
    "build",
    "dist",
    "node_modules",
    "site-packages",
    "venv",
]

line-length = 88
indent-width = 4

target-version = "py39"

[tool.ruff.lint]
select = ['E', 'F', 'W', 'A', 'PLC', 'PLE', 'PLW', 'I']
ignore = ["E501"]

# Allow fix for all enabled rules (when `--fix`) is provided.
fixable = ["ALL"]
unfixable = []

# Allow unused variables when underscore-prefixed.
dummy-variable-rgx = "^(_+|(_+[a-zA-Z0-9_]*[a-zA-Z0-9]+?))$"

[tool.ruff.format]
quote-style = "double"
indent-style = "space"
skip-magic-trailing-comma = false
line-ending = "auto"
docstring-code-format = true
docstring-code-line-length = "dynamic"<|MERGE_RESOLUTION|>--- conflicted
+++ resolved
@@ -9,13 +9,9 @@
   "requests",
   "pydantic>=2.0",
   "jinja2",
-<<<<<<< HEAD
-  "rich"
-=======
   "orjson",
   "rich",
   "openai"
->>>>>>> 6d8b4052
 ]
 classifiers = [
   "Development Status :: 4 - Beta",
