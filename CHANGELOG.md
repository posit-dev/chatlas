--- conflicted
+++ resolved
@@ -9,7 +9,6 @@
 
 ## [UNRELEASED]
 
-<<<<<<< HEAD
 ### New features
 
 * `Chat` gains new `.register_mcp_tools_http_stream_async()` and `.register_mcp_tools_stdio_async()` methods, making it easy to register tools from a [MCP server](https://modelcontextprotocol.io/). (#39)
@@ -24,15 +23,13 @@
 * `Tool`'s constructor no longer takes a function as input. Use the new `.from_func()` method instead to create a `Tool` from a function. (#39)
 * `.register_tool()` now throws an exception when the tool has the same name as an already registered tool. Set the new `force` parameter to `True` to force the registration. (#39)
 
-
 ### Improvements
 
 * HTML styling improvements for `ContentToolResult` and `ContentToolRequest`. (#39)
-=======
+
 ### Bug fixes
 
 * Fixed an issue where `httpx` client customization (e.g., `ChatOpenAI(kwargs = {"http_client": httpx.Client()})`) wasn't working as expected (#108)
->>>>>>> fcc64959
 
 ## [0.8.1] - 2025-05-30
 
