# Changelog

<!--
All notable changes to this project will be documented in this file.

The format is based on [Keep a Changelog](https://keepachangelog.com/en/1.1.0/),
and this project adheres to [Semantic Versioning](https://semver.org/spec/v2.0.0.html).
-->

## [0.11.1] - 2025-08-29

<<<<<<< HEAD
### Breaking changes

* `ChatAuto()` now takes `provider_model` as an optional first argument, which takes both provider and model in a single string in the format `"{provider}/{model}"`, e.g. `"openai/gpt-5"`. If not provided, `ChatAuto()` looks for the `CHATLAS_CHAT_PROVIDER_MODEL` environment variable, defaulting to `"openai"` if neither are provided. (#159)

  The `provider` and `model` keyword arguments are now deprecated, but continue to work with a warning, as are the previous `CHATLAS_CHAT_PROVIDER` and `CHATLAS_CHAT_MODEL` environment variables.
=======
### New features

* `.register_tool()` gains a `name` parameter (useful for overriding the name of the function). (#162)

### Bug fixes

* `ContentToolRequest` is (once again) serializable to/from JSON via Pydantic. (#164)
* `.register_tool(model=model)` no longer unexpectedly errors when `model` contains `pydantic.Field(alias='_my_alias')`. (#161)

### Changes

* `.register_tool(annotations=annotations)` drops support for `mcp.types.ToolAnnotations()` and instead expects a dictionary of the same info. (#164)
>>>>>>> f461eec2

  Unlike previous versions of `ChatAuto()`, the environment variables are now used *only if function arguments are not provided*. In other words, if `provider_model` is given, the `CHATLAS_CHAT_PROVIDER_MODEL` environment variable is ignored. Similarly, `CHATLAS_CHAT_ARGS` are only used if no `kwargs` are provided. This improves interactive use cases and makes it easier to introduce application-specific environment variables.

## [0.11.0] - 2025-08-26

### New features

* The `Chat` class gains a new `.list_models()` method for obtaining a list of model ids/names, pricing info, and more. (#155)
* `Chat`'s `.register_tool()` method gains an `annotations` parameter, which is useful for describing the tool and its behavior. This information is attached to `ContentToolRequest()` and `ContentToolResult()` (via the `.request` parameter) objects when tool calls occur. To include these objects in streaming content, make sure to set `.stream(content="all")`. (#156)

### Improvements

* Tools registered via MCP (e.g., `.register_mcp_tools_http_stream_async()`) now automatically pick up on tool annotations. (#156)

### Changes

* `ChatGithub()` changed its default for `base_url` from <https://models.inference.ai.azure.com> to <https://models.github.ai/inference/>. As a result, more models are available (by default). (#155)

## [0.10.0] - 2025-08-19

### New features

* Added `ChatCloudflare()` for chatting via [Cloudflare AI](https://developers.cloudflare.com/workers-ai/get-started/rest-api/). (#150)
* Added `ChatDeepSeek()` for chatting via [DeepSeek](https://www.deepseek.com/). (#147)
* Added `ChatOpenRouter()` for chatting via [Open Router](https://openrouter.ai/). (#148)
* Added `ChatHuggingFace()` for chatting via [Hugging Face](https://huggingface.co/). (#144)
* Added `ChatMistral()` for chatting via [Mistral AI](https://mistral.ai/). (#145)
* Added `ChatPortkey()` for chatting via [Portkey AI](https://portkey.ai/). (#143)

### Changes

* `ChatAnthropic()` and `ChatBedrockAnthropic()` now default to Claude Sonnet 4.0.

### Bug fixes

* Fixed an issue where chatting with some models was leading to `KeyError: 'cached_input'`. (#149)


## [0.9.2] - 2025-08-08

### Improvements

* `Chat.get_cost()` now covers many more models and also takes cached tokens into account. (#133)
* Avoid erroring when tool calls occur with recent versions of `openai` (> v1.99.5). (#141)


## [0.9.1] - 2025-07-09

### Bug fixes

* Fixed an issue where `.chat()` wasn't streaming output properly in (the latest build of) Positron's Jupyter notebook. (#131)

* Needless warnings and errors are no longer thrown when model pricing info is unavailable. (#132)

## [0.9.0] - 2025-07-02

### New features

* `Chat` gains a handful of new methods:
    * `.register_mcp_tools_http_stream_async()` and `.register_mcp_tools_stdio_async()`: for registering tools from a [MCP server](https://modelcontextprotocol.io/). (#39)
    * `.get_tools()` and `.set_tools()`: for fine-grained control over registered tools. (#39)
    * `.set_model_params()`: for setting common LLM parameters in a model-agnostic fashion. (#127)
    * `.get_cost()`: to get the estimated cost of the chat. Only popular models are supported, but you can also supply your own token prices. (#106)
    * `.add_turn()`: to add `Turn`(s) to the current chat history. (#126)
* Tool functions passed to `.register_tool()` can now `yield` numerous results. (#39)
* A `ContentToolResultImage` content class was added for returning images from tools. It is currently only works with `ChatAnthropic`. (#39)
* A `Tool` can now be constructed from a pre-existing tool schema (via a new `__init__` method). (#39)
* The `Chat.app()` method gains a `host` parameter. (#122)
* `ChatGithub()` now supports the more standard `GITHUB_TOKEN` environment variable for storing the API key. (#123)

### Changes

#### Breaking Changes

* `Chat` constructors (`ChatOpenAI()`, `ChatAnthropic()`, etc) no longer have a `turns` keyword parameter. Use the `.set_turns()` method instead to set the (initial) chat history. (#126)
* `Chat`'s `.tokens()` methods have been removed in favor of `.get_tokens()` which returns both cumulative tokens in the turn and discrete tokens. (#106)

#### Other Changes

* `Tool`'s constructor no longer takes a function as input. Use the new `.from_func()` method instead to create a `Tool` from a function. (#39)
* `.register_tool()` now throws an exception when the tool has the same name as an already registered tool. Set the new `force` parameter to `True` to force the registration. (#39)

### Improvements

* `ChatGoogle()` and `ChatVertex()` now default to Gemini 2.5 (instead of 2.0). (#125)
* `ChatOpenAI()` and `ChatGithub()` now default to GPT 4.1 (instead of 4o). (#115)
* `ChatAnthropic()` now supports `content_image_url()`. (#112)
* HTML styling improvements for `ContentToolResult` and `ContentToolRequest`. (#39)
* `Chat`'s representation now includes cost information if it can be calculated. (#106)
* `token_usage()` includes cost if it can be calculated. (#106)

### Bug fixes

* Fixed an issue where `httpx` client customization (e.g., `ChatOpenAI(kwargs = {"http_client": httpx.Client()})`) wasn't working as expected (#108)

### Developer APIs

* The base `Provider` class now includes a `name` and `model` property. In order for them to work properly, provider implementations should pass a `name` and `model` along to the `__init__()` method. (#106)
* `Provider` implementations must implement two new abstract methods: `translate_model_params()` and `supported_model_params()`.

## [0.8.1] - 2025-05-30

* Fixed `@overload` definitions for `.stream()` and `.stream_async()`.

## [0.8.0] - 2025-05-30

### New features

* New `.on_tool_request()` and `.on_tool_result()` methods register callbacks that fire when a tool is requested or produces a result. These callbacks can be used to implement custom logging or other actions when tools are called, without modifying the tool function (#101).
* New `ToolRejectError` exception can be thrown from tool request/result callbacks or from within a tool function itself to prevent the tool from executing. Moreover, this exception will provide some context for the the LLM to know that the tool didn't produce a result because it was rejected. (#101)

### Improvements

* The `CHATLAS_LOG` environment variable now enables logs for the relevant model provider. It now also supports a level of `debug` in addition to `info`. (#97)
* `ChatSnowflake()` now supports tool calling. (#98)
* `Chat` instances can now be deep copied, which is useful for forking the chat session. (#96)

### Changes

* `ChatDatabricks()`'s `model` now defaults to `databricks-claude-3-7-sonnet` instead of `databricks-dbrx-instruct`. (#95)
* `ChatSnowflake()`'s `model` now defaults to `claude-3-7-sonnet` instead of `llama3.1-70b`. (#98)

### Bug fixes

* Fixed an issue where `ChatDatabricks()` with an Anthropic `model` wasn't handling empty-string responses gracefully. (#95)


## [0.7.1] - 2025-05-10

* Added `openai` as a hard dependency, making installation easier for a wide range of use cases. (#91)

## [0.7.0] - 2025-04-22

### New features

* Added `ChatDatabricks()`, for chatting with Databrick's [foundation models](https://docs.databricks.com/aws/en/machine-learning/model-serving/score-foundation-models). (#82)
* `.stream()` and `.stream_async()` gain a `content` argument. Set this to `"all"` to include `ContentToolResult`/`ContentToolRequest` objects in the stream. (#75)
* `ContentToolResult`/`ContentToolRequest` are now exported to `chatlas` namespace. (#75)
* `ContentToolResult`/`ContentToolRequest` gain a `.tagify()` method so they render sensibly in a Shiny app. (#75)
* A tool can now return a `ContentToolResult`. This is useful for:
    * Specifying the format used for sending the tool result to the chat model (`model_format`). (#87)
    * Custom rendering of the tool result (by overriding relevant methods in a subclass). (#75)
* `Chat` gains a new `.current_display` property. When a `.chat()` or `.stream()` is currently active, this property returns an object with a `.echo()` method (to echo new content to the display). This is primarily useful for displaying custom content during a tool call. (#79)

### Improvements

* When a tool call ends in failure, a warning is now raised and the stacktrace is printed. (#79)
* Several improvements to `ChatSnowflake()`:
  * `.extract_data()` is now supported.
  *  `async` methods are now supported. (#81)
  * Fixed an issue with more than one session being active at once. (#83)
* `ChatAnthropic()` no longer chokes after receiving an output that consists only of whitespace. (#86)
* `orjson` is now used for JSON loading and dumping. (#87)

### Changes

* The `echo` argument of the `.chat()` method defaults to a new value of `"output"`. As a result, tool requests and results are now echoed by default. To revert to the previous behavior, set `echo="text"`. (#78)
* Tool results are now dumped to JSON by default before being sent to the model. To revert to the previous behavior, have the tool return a `ContentToolResult` with `model_format="str"`. (#87)

### Breaking changes

* The `.export()` method's `include` argument has been renamed to `content` (to match `.stream()`). (#75)

## [0.6.1] - 2025-04-03

### Bug fixes

* Fixed a missing dependency on the `requests` package.

## [0.6.0] - 2025-04-01

### New features

* New `content_pdf_file()` and `content_pdf_url()` allow you to upload PDFs to supported models. (#74)

### Improvements

* `Turn` and `Content` now inherit from `pydantic.BaseModel` to provide easier saving to and loading from JSON. (#72)

## [0.5.0] - 2025-03-18

### New features

* Added a `ChatSnowflake()` class to interact with [Snowflake Cortex LLM](https://docs.snowflake.com/en/user-guide/snowflake-cortex/llm-functions). (#54)
* Added a `ChatAuto()` class, allowing for configuration of chat providers and models via environment variables. (#38, thanks @mconflitti-pbc)

### Improvements

* Updated `ChatAnthropic()`'s `model` default to `"claude-3-7-sonnet-latest"`. (#62)
* The version is now accessible as `chatlas.__version__`. (#64)
* All provider-specific `Chat` subclasses now have an associated extras in chatlas. For example, `ChatOpenAI` has `chatlas[openai]`, `ChatPerplexity` has `chatlas[perplexity]`, `ChatBedrockAnthropic` has `chatlas[bedrock-anthropic]`, and so forth for the other `Chat` classes. (#66)

### Bug fixes

* Fixed an issue with content getting duplicated when it overflows in a `Live()` console. (#71)
* Fix an issue with tool calls not working with `ChatVertex()`. (#61)


## [0.4.0] - 2025-02-19

### New features

* Added a `ChatVertex()` class to interact with Google Cloud's Vertex AI. (#50)
* Added `.app(*, echo=)` support. This allows for chatlas to change the echo behavior when running the Shiny app. (#31)

### Improvements

* Migrated `ChatGoogle()`'s underlying python SDK from `google-generative` to `google-genai`. As a result, streaming tools are now working properly. (#50)

### Bug fixes

* Fixed a bug where synchronous chat tools would not work properly when used in a `_async()` context. (#56)
* Fix broken `Chat`'s Shiny app when `.app(*, stream=True)` by using async chat tools. (#31)
* Update formatting of exported markdown to use `repr()` instead of `str()` when exporting tool call results. (#30)

## [0.3.0] - 2024-12-20

### New features

* `Chat`'s `.tokens()` method gains a `values` argument. Set it to `"discrete"` to get a result that can be summed to determine the token cost of submitting the current turns. The default (`"cumulative"`), remains the same (the result can be summed to determine the overall token cost of the conversation).
* `Chat` gains a `.token_count()` method to help estimate token cost of new input. (#23)

### Bug fixes

* `ChatOllama` no longer fails when a `OPENAI_API_KEY` environment variable is not set.
* `ChatOpenAI` now correctly includes the relevant `detail` on `ContentImageRemote()` input.
* `ChatGoogle` now correctly logs its `token_usage()`. (#23)


## [0.2.0] - 2024-12-11

First stable release of `chatlas`, see the website to learn more <https://posit-dev.github.io/chatlas/><|MERGE_RESOLUTION|>--- conflicted
+++ resolved
@@ -7,15 +7,19 @@
 and this project adheres to [Semantic Versioning](https://semver.org/spec/v2.0.0.html).
 -->
 
+## [UNRELEASED]
+
+### Breaking changes
+
+* `ChatAuto()` now takes `provider_model` as an optional first argument, which takes both provider and model in a single string in the format `"{provider}/{model}"`, e.g. `"openai/gpt-5"`. If not provided, `ChatAuto()` looks for the `CHATLAS_CHAT_PROVIDER_MODEL` environment variable, defaulting to `"openai"` if neither are provided. (#159)
+
+  The `provider` and `model` keyword arguments are now deprecated, but continue to work with a warning, as are the previous `CHATLAS_CHAT_PROVIDER` and `CHATLAS_CHAT_MODEL` environment variables.
+
+  Unlike previous versions of `ChatAuto()`, the environment variables are now used *only if function arguments are not provided*. In other words, if `provider_model` is given, the `CHATLAS_CHAT_PROVIDER_MODEL` environment variable is ignored. Similarly, `CHATLAS_CHAT_ARGS` are only used if no `kwargs` are provided. This improves interactive use cases and makes it easier to introduce application-specific environment variables.
+
+
 ## [0.11.1] - 2025-08-29
 
-<<<<<<< HEAD
-### Breaking changes
-
-* `ChatAuto()` now takes `provider_model` as an optional first argument, which takes both provider and model in a single string in the format `"{provider}/{model}"`, e.g. `"openai/gpt-5"`. If not provided, `ChatAuto()` looks for the `CHATLAS_CHAT_PROVIDER_MODEL` environment variable, defaulting to `"openai"` if neither are provided. (#159)
-
-  The `provider` and `model` keyword arguments are now deprecated, but continue to work with a warning, as are the previous `CHATLAS_CHAT_PROVIDER` and `CHATLAS_CHAT_MODEL` environment variables.
-=======
 ### New features
 
 * `.register_tool()` gains a `name` parameter (useful for overriding the name of the function). (#162)
@@ -28,9 +32,6 @@
 ### Changes
 
 * `.register_tool(annotations=annotations)` drops support for `mcp.types.ToolAnnotations()` and instead expects a dictionary of the same info. (#164)
->>>>>>> f461eec2
-
-  Unlike previous versions of `ChatAuto()`, the environment variables are now used *only if function arguments are not provided*. In other words, if `provider_model` is given, the `CHATLAS_CHAT_PROVIDER_MODEL` environment variable is ignored. Similarly, `CHATLAS_CHAT_ARGS` are only used if no `kwargs` are provided. This improves interactive use cases and makes it easier to introduce application-specific environment variables.
 
 ## [0.11.0] - 2025-08-26
 
