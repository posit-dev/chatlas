from __future__ import annotations

import inspect
import os
<<<<<<< HEAD
from contextlib import AsyncExitStack
=======
import sys
import traceback
import warnings
>>>>>>> da226383
from pathlib import Path
from threading import Thread
from typing import (
    Any,
    AsyncGenerator,
    AsyncIterator,
    Awaitable,
    Callable,
    Generator,
    Generic,
    Iterator,
    Literal,
    Optional,
    Sequence,
    TypeVar,
    overload,
)

from mcp import (
    ClientSession as MCPClientSession,
)
from mcp.client.sse import sse_client
from mcp.client.stdio import StdioServerParameters, stdio_client
from pydantic import BaseModel

from ._content import (
    Content,
    ContentJson,
    ContentText,
    ContentToolRequest,
    ContentToolResult,
)
from ._display import (
    EchoDisplayOptions,
    IPyMarkdownDisplay,
    LiveMarkdownDisplay,
    MarkdownDisplay,
    MockMarkdownDisplay,
)
from ._logging import log_tool_error
from ._provider import Provider
from ._tools import Tool
from ._turn import Turn, user_turn
from ._typing_extensions import TypedDict
from ._utils import html_escape, wrap_async


class AnyTypeDict(TypedDict, total=False):
    pass


SubmitInputArgsT = TypeVar("SubmitInputArgsT", bound=AnyTypeDict)
"""
A TypedDict representing the arguments that can be passed to the `.chat()`
method of a [](`~chatlas.Chat`) instance.
"""

CompletionT = TypeVar("CompletionT")

EchoOptions = Literal["output", "all", "none", "text"]


class Chat(Generic[SubmitInputArgsT, CompletionT]):
    """
    A chat object that can be used to interact with a language model.

    A `Chat` is an sequence of sequence of user and assistant
    [](`~chatlas.Turn`)s sent to a specific [](`~chatlas.Provider`). A `Chat`
    takes care of managing the state associated with the chat; i.e. it records
    the messages that you send to the server, and the messages that you receive
    back. If you register a tool (i.e. an function that the assistant can call
    on your behalf), it also takes care of the tool loop.

    You should generally not create this object yourself, but instead call
    [](`~chatlas.ChatOpenAI`) or friends instead.
    """

    def __init__(
        self,
        provider: Provider,
        turns: Optional[Sequence[Turn]] = None,
    ):
        """
        Create a new chat object.

        Parameters
        ----------
        provider
            A [](`~chatlas.Provider`) object.
        turns
            A list of [](`~chatlas.Turn`) objects to initialize the chat with.
        """
        self.provider = provider
        self._turns: list[Turn] = list(turns or [])
        self._tools: dict[str, Tool] = {}
        self._current_display: Optional[MarkdownDisplay] = None
        self._echo_options: EchoDisplayOptions = {
            "rich_markdown": {},
            "rich_console": {},
            "css_styles": {},
        }

        self._mcp_sessions: dict[str, MCPClientSession] = {}
        self._mcp_exit_stack: AsyncExitStack = AsyncExitStack()

    def get_turns(
        self,
        *,
        include_system_prompt: bool = False,
    ) -> list[Turn[CompletionT]]:
        """
        Get all the turns (i.e., message contents) in the chat.

        Parameters
        ----------
        include_system_prompt
            Whether to include the system prompt in the turns.
        """

        if not self._turns:
            return self._turns

        if not include_system_prompt and self._turns[0].role == "system":
            return self._turns[1:]
        return self._turns

    def get_last_turn(
        self,
        *,
        role: Literal["assistant", "user", "system"] = "assistant",
    ) -> Turn[CompletionT] | None:
        """
        Get the last turn in the chat with a specific role.

        Parameters
        ----------
        role
            The role of the turn to return.
        """
        for turn in reversed(self._turns):
            if turn.role == role:
                return turn
        return None

    def set_turns(self, turns: Sequence[Turn]):
        """
        Set the turns of the chat.

        This method is primarily useful for clearing or setting the turns of the
        chat (i.e., limiting the context window).

        Parameters
        ----------
        turns
            The turns to set. Turns with the role "system" are not allowed.
        """
        if any(x.role == "system" for x in turns):
            idx = next(i for i, x in enumerate(turns) if x.role == "system")
            raise ValueError(
                f"Turn {idx} has a role 'system', which is not allowed. "
                "The system prompt must be set separately using the `.system_prompt` property. "
                "Consider removing this turn and setting the `.system_prompt` separately "
                "if you want to change the system prompt."
            )
        self._turns = list(turns)

    @property
    def system_prompt(self) -> str | None:
        """
        A property to get (or set) the system prompt for the chat.

        Returns
        -------
        str | None
            The system prompt (if any).
        """
        if self._turns and self._turns[0].role == "system":
            return self._turns[0].text
        return None

    @system_prompt.setter
    def system_prompt(self, value: str | None):
        if self._turns and self._turns[0].role == "system":
            self._turns.pop(0)
        if value is not None:
            self._turns.insert(0, Turn("system", value))

    @overload
    def tokens(self) -> list[tuple[int, int] | None]: ...

    @overload
    def tokens(
        self,
        values: Literal["cumulative"],
    ) -> list[tuple[int, int] | None]: ...

    @overload
    def tokens(
        self,
        values: Literal["discrete"],
    ) -> list[int]: ...

    def tokens(
        self,
        values: Literal["cumulative", "discrete"] = "discrete",
    ) -> list[int] | list[tuple[int, int] | None]:
        """
        Get the tokens for each turn in the chat.

        Parameters
        ----------
        values
            If "cumulative" (the default), the result can be summed to get the
            chat's overall token usage (helpful for computing overall cost of
            the chat). If "discrete", the result can be summed to get the number of
            tokens the turns will cost to generate the next response (helpful
            for estimating cost of the next response, or for determining if you
            are about to exceed the token limit).

        Returns
        -------
        list[int]
            A list of token counts for each (non-system) turn in the chat. The
            1st turn includes the tokens count for the system prompt (if any).

        Raises
        ------
        ValueError
            If the chat's turns (i.e., `.get_turns()`) are not in an expected
            format. This may happen if the chat history is manually set (i.e.,
            `.set_turns()`). In this case, you can inspect the "raw" token
            values via the `.get_turns()` method (each turn has a `.tokens`
            attribute).
        """

        turns = self.get_turns(include_system_prompt=False)

        if values == "cumulative":
            return [turn.tokens for turn in turns]

        if len(turns) == 0:
            return []

        err_info = (
            "This can happen if the chat history is manually set (i.e., `.set_turns()`). "
            "Consider getting the 'raw' token values via the `.get_turns()` method "
            "(each turn has a `.tokens` attribute)."
        )

        # Sanity checks for the assumptions made to figure out user token counts
        if len(turns) == 1:
            raise ValueError(
                "Expected at least two turns in the chat history. " + err_info
            )

        if len(turns) % 2 != 0:
            raise ValueError(
                "Expected an even number of turns in the chat history. " + err_info
            )

        if turns[0].role != "user":
            raise ValueError(
                "Expected the 1st non-system turn to have role='user'. " + err_info
            )

        if turns[1].role != "assistant":
            raise ValueError(
                "Expected the 2nd turn non-system to have role='assistant'. " + err_info
            )

        if turns[1].tokens is None:
            raise ValueError(
                "Expected the 1st assistant turn to contain token counts. " + err_info
            )

        res: list[int] = [
            # Implied token count for the 1st user input
            turns[1].tokens[0],
            # The token count for the 1st assistant response
            turns[1].tokens[1],
        ]
        for i in range(1, len(turns) - 1, 2):
            ti = turns[i]
            tj = turns[i + 2]
            if ti.role != "assistant" or tj.role != "assistant":
                raise ValueError(
                    "Expected even turns to have role='assistant'." + err_info
                )
            if ti.tokens is None or tj.tokens is None:
                raise ValueError(
                    "Expected role='assistant' turns to contain token counts."
                    + err_info
                )
            res.extend(
                [
                    # Implied token count for the user input
                    tj.tokens[0] - sum(ti.tokens),
                    # The token count for the assistant response
                    tj.tokens[1],
                ]
            )

        return res

    def token_count(
        self,
        *args: Content | str,
        data_model: Optional[type[BaseModel]] = None,
    ) -> int:
        """
        Get an estimated token count for the given input.

        Estimate the token size of input content. This can help determine whether input(s)
        and/or conversation history (i.e., `.get_turns()`) should be reduced in size before
        sending it to the model.

        Parameters
        ----------
        args
            The input to get a token count for.
        data_model
            If the input is meant for data extraction (i.e., `.extract_data()`), then
            this should be the Pydantic model that describes the structure of the data to
            extract.

        Returns
        -------
        int
            The token count for the input.

        Note
        ----
        Remember that the token count is an estimate. Also, models based on
        `ChatOpenAI()` currently does not take tools into account when
        estimating token counts.

        Examples
        --------
        ```python
        from chatlas import ChatAnthropic

        chat = ChatAnthropic()
        # Estimate the token count before sending the input
        print(chat.token_count("What is 2 + 2?"))

        # Once input is sent, you can get the actual input and output
        # token counts from the chat object
        chat.chat("What is 2 + 2?", echo="none")
        print(chat.token_usage())
        ```
        """

        return self.provider.token_count(
            *args,
            tools=self._tools,
            data_model=data_model,
        )

    async def token_count_async(
        self,
        *args: Content | str,
        data_model: Optional[type[BaseModel]] = None,
    ) -> int:
        """
        Get an estimated token count for the given input asynchronously.

        Estimate the token size of input content. This can help determine whether input(s)
        and/or conversation history (i.e., `.get_turns()`) should be reduced in size before
        sending it to the model.

        Parameters
        ----------
        args
            The input to get a token count for.
        data_model
            If this input is meant for data extraction (i.e., `.extract_data_async()`),
            then this should be the Pydantic model that describes the structure of the data
            to extract.

        Returns
        -------
        int
            The token count for the input.
        """

        return await self.provider.token_count_async(
            *args,
            tools=self._tools,
            data_model=data_model,
        )

    def app(
        self,
        *,
        stream: bool = True,
        port: int = 0,
        launch_browser: bool = True,
        bg_thread: Optional[bool] = None,
        echo: Optional[EchoOptions] = None,
        content: Literal["text", "all"] = "all",
        kwargs: Optional[SubmitInputArgsT] = None,
    ):
        """
        Enter a web-based chat app to interact with the LLM.

        Parameters
        ----------
        stream
            Whether to stream the response (i.e., have the response appear in chunks).
        port
            The port to run the app on (the default is 0, which will choose a random port).
        launch_browser
            Whether to launch a browser window.
        bg_thread
            Whether to run the app in a background thread. If `None`, the app will
            run in a background thread if the current environment is a notebook.
        echo
            Whether to echo text content, all content (i.e., tool calls), or no
            content. Defaults to `"none"` when `stream=True` and `"text"` when
            `stream=False`.
        content
            Whether to display text content or all content (i.e., tool calls).
        kwargs
            Additional keyword arguments to pass to the method used for requesting
            the response.
        """

        try:
            from shiny import App, run_app, ui
        except ImportError:
            raise ImportError(
                "The `shiny` package is required for the `browser` method. "
                "Install it with `pip install shiny`."
            )

        app_ui = ui.page_fillable(
            ui.chat_ui("chat"),
            fillable_mobile=True,
        )

        def server(input):  # noqa: A002
            chat = ui.Chat(
                "chat",
                messages=[
                    {"role": turn.role, "content": turn.text}
                    for turn in self.get_turns()
                ],
            )

            @chat.on_user_submit
            async def _(user_input: str):
                if stream:
                    await chat.append_message_stream(
                        await self.stream_async(
                            user_input,
                            kwargs=kwargs,
                            echo=echo or "none",
                            content=content,
                        )
                    )
                else:
                    await chat.append_message(
                        str(
                            self.chat(
                                user_input,
                                kwargs=kwargs,
                                stream=False,
                                echo=echo or "text",
                            )
                        )
                    )

        app = App(app_ui, server)

        def _run_app():
            run_app(app, launch_browser=launch_browser, port=port)

        # Use bg_thread by default in Jupyter and Positron
        if bg_thread is None:
            from rich.console import Console

            console = Console()
            bg_thread = console.is_jupyter or (os.getenv("POSITRON") == "1")

        if bg_thread:
            thread = Thread(target=_run_app, daemon=True)
            thread.start()
        else:
            _run_app()

        return None

    def console(
        self,
        *,
        echo: EchoOptions = "output",
        stream: bool = True,
        kwargs: Optional[SubmitInputArgsT] = None,
    ):
        """
        Enter a chat console to interact with the LLM.

        To quit, input 'exit' or press Ctrl+C.

        Parameters
        ----------
        echo
            Whether to echo text content, all content (i.e., tool calls), or no
            content.
        stream
            Whether to stream the response (i.e., have the response appear in chunks).
        kwargs
            Additional keyword arguments to pass to the method used for requesting
            the response

        Returns
        -------
        None
        """

        print("\nEntering chat console. To quit, input 'exit' or press Ctrl+C.\n")

        while True:
            user_input = input("?> ")
            if user_input.strip().lower() in ("exit", "exit()"):
                break
            print("")
            self.chat(user_input, echo=echo, stream=stream, kwargs=kwargs)
            print("")

    def chat(
        self,
        *args: Content | str,
        echo: EchoOptions = "output",
        stream: bool = True,
        kwargs: Optional[SubmitInputArgsT] = None,
    ) -> ChatResponse:
        """
        Generate a response from the chat.

        Parameters
        ----------
        args
            The user input(s) to generate a response from.
        echo
            Whether to echo text content, all content (i.e., tool calls), or no
            content.
        stream
            Whether to stream the response (i.e., have the response appear in
            chunks).
        kwargs
            Additional keyword arguments to pass to the method used for
            requesting the response.

        Returns
        -------
        ChatResponse
            A (consumed) response from the chat. Apply `str()` to this object to
            get the text content of the response.
        """
        turn = user_turn(*args)

        display = self._markdown_display(echo=echo)

        response = ChatResponse(
            self._chat_impl(
                turn,
                echo=echo,
                content="text",
                stream=stream,
                kwargs=kwargs,
            )
        )

        with display:
            for _ in response:
                pass

        return response

    async def chat_async(
        self,
        *args: Content | str,
        echo: EchoOptions = "output",
        stream: bool = True,
        kwargs: Optional[SubmitInputArgsT] = None,
    ) -> ChatResponseAsync:
        """
        Generate a response from the chat asynchronously.

        Parameters
        ----------
        args
            The user input(s) to generate a response from.
        echo
            Whether to echo text content, all content (i.e., tool calls, images,
            etc), or no content.
        stream
            Whether to stream the response (i.e., have the response appear in
            chunks).
        kwargs
            Additional keyword arguments to pass to the method used for
            requesting the response.

        Returns
        -------
        ChatResponseAsync
            A (consumed) response from the chat. Apply `str()` to this object to
            get the text content of the response.
        """
        turn = user_turn(*args)

        display = self._markdown_display(echo=echo)

        response = ChatResponseAsync(
            self._chat_impl_async(
                turn,
                echo=echo,
                content="text",
                stream=stream,
                kwargs=kwargs,
            ),
        )

        with display:
            async for _ in response:
                pass

        return response

    @overload
    def stream(
        self,
        *args: Content | str,
    ) -> Generator[str, None, None]: ...

    @overload
    def stream(
        self,
        *args: Content | str,
        echo: EchoOptions,
    ) -> Generator[str, None, None]: ...

    @overload
    def stream(
        self,
        *args: Content | str,
        echo: EchoOptions,
        content: Literal["text"],
        kwargs: Optional[SubmitInputArgsT],
    ) -> Generator[str, None, None]: ...

    @overload
    def stream(
        self,
        *args: Content | str,
        echo: EchoOptions,
        content: Literal["all"],
        kwargs: Optional[SubmitInputArgsT],
    ) -> Generator[str | ContentToolRequest | ContentToolResult, None, None]: ...

    def stream(
        self,
        *args: Content | str,
        echo: EchoOptions = "none",
        content: Literal["text", "all"] = "text",
        kwargs: Optional[SubmitInputArgsT] = None,
    ) -> Generator[str | ContentToolRequest | ContentToolResult, None, None]:
        """
        Generate a response from the chat in a streaming fashion.

        Parameters
        ----------
        args
            The user input(s) to generate a response from.
        echo
            Whether to echo text content, all content (i.e., tool calls), or no
            content.
        content
            Whether to yield just text content, or all content (i.e., tool calls).
        kwargs
            Additional keyword arguments to pass to the method used for requesting
            the response.

        Returns
        -------
        ChatResponse
            An (unconsumed) response from the chat. Iterate over this object to
            consume the response.
        """
        turn = user_turn(*args)

        display = self._markdown_display(echo=echo)

        generator = self._chat_impl(
            turn,
            stream=True,
            echo=echo,
            content=content,
            kwargs=kwargs,
        )

        def wrapper() -> Generator[
            str | ContentToolRequest | ContentToolResult, None, None
        ]:
            with display:
                for chunk in generator:
                    yield chunk

        return wrapper()

    @overload
    async def stream_async(
        self,
        *args: Content | str,
    ) -> AsyncGenerator[str, None]: ...

    @overload
    async def stream_async(
        self,
        *args: Content | str,
        echo: EchoOptions,
    ) -> AsyncGenerator[str, None]: ...

    @overload
    async def stream_async(
        self,
        *args: Content | str,
        echo: EchoOptions,
        content: Literal["text"],
        kwargs: Optional[SubmitInputArgsT],
    ) -> AsyncGenerator[str, None]: ...

    @overload
    async def stream_async(
        self,
        *args: Content | str,
        echo: EchoOptions,
        content: Literal["all"],
        kwargs: Optional[SubmitInputArgsT],
    ) -> AsyncGenerator[str | ContentToolRequest | ContentToolResult, None]: ...

    async def stream_async(
        self,
        *args: Content | str,
        echo: EchoOptions = "none",
        content: Literal["text", "all"] = "text",
        kwargs: Optional[SubmitInputArgsT] = None,
    ) -> AsyncGenerator[str | ContentToolRequest | ContentToolResult, None]:
        """
        Generate a response from the chat in a streaming fashion asynchronously.

        Parameters
        ----------
        args
            The user input(s) to generate a response from.
        echo
            Whether to echo text content, all content (i.e., tool calls), or no
            content.
        content
            Whether to yield just text content, or all content (i.e., tool calls).
        kwargs
            Additional keyword arguments to pass to the method used for requesting
            the response.

        Returns
        -------
        ChatResponseAsync
            An (unconsumed) response from the chat. Iterate over this object to
            consume the response.
        """
        turn = user_turn(*args)

        display = self._markdown_display(echo=echo)

        async def wrapper() -> AsyncGenerator[
            str | ContentToolRequest | ContentToolResult, None
        ]:
            with display:
                async for chunk in self._chat_impl_async(
                    turn,
                    stream=True,
                    echo=echo,
                    content=content,
                    kwargs=kwargs,
                ):
                    yield chunk

        return wrapper()

    def extract_data(
        self,
        *args: Content | str,
        data_model: type[BaseModel],
        echo: EchoOptions = "none",
        stream: bool = False,
    ) -> dict[str, Any]:
        """
        Extract structured data from the given input.

        Parameters
        ----------
        args
            The input to extract data from.
        data_model
            A Pydantic model describing the structure of the data to extract.
        echo
            Whether to echo text content, all content (i.e., tool calls), or no content.
        stream
            Whether to stream the response (i.e., have the response appear in chunks).

        Returns
        -------
        dict[str, Any]
            The extracted data.
        """

        display = self._markdown_display(echo=echo)

        response = ChatResponse(
            self._submit_turns(
                user_turn(*args),
                data_model=data_model,
                echo=echo,
                stream=stream,
            )
        )

        with display:
            for _ in response:
                pass

        turn = self.get_last_turn()
        assert turn is not None

        res: list[ContentJson] = []
        for x in turn.contents:
            if isinstance(x, ContentJson):
                res.append(x)

        if len(res) != 1:
            raise ValueError(
                f"Data extraction failed: {len(res)} data results received."
            )

        json = res[0]
        return json.value

    async def extract_data_async(
        self,
        *args: Content | str,
        data_model: type[BaseModel],
        echo: EchoOptions = "none",
        stream: bool = False,
    ) -> dict[str, Any]:
        """
        Extract structured data from the given input asynchronously.

        Parameters
        ----------
        args
            The input to extract data from.
        data_model
            A Pydantic model describing the structure of the data to extract.
        echo
            Whether to echo text content, all content (i.e., tool calls), or no content
        stream
            Whether to stream the response (i.e., have the response appear in chunks).
            Defaults to `True` if `echo` is not "none".

        Returns
        -------
        dict[str, Any]
            The extracted data.
        """

        display = self._markdown_display(echo=echo)

        response = ChatResponseAsync(
            self._submit_turns_async(
                user_turn(*args),
                data_model=data_model,
                echo=echo,
                stream=stream,
            )
        )

        with display:
            async for _ in response:
                pass

        turn = self.get_last_turn()
        assert turn is not None

        res: list[ContentJson] = []
        for x in turn.contents:
            if isinstance(x, ContentJson):
                res.append(x)

        if len(res) != 1:
            raise ValueError(
                f"Data extraction failed: {len(res)} data results received."
            )

        json = res[0]
        return json.value

    async def _register_mcp_tools(
        self,
        session: MCPClientSession,
        include_tools: Optional[list[str]] = None,
        exclude_tools: Optional[list[str]] = None,
    ):
        assert not (include_tools and exclude_tools), (
            "Cannot specify both include_tools and exclude_tools."
        )

        response = await session.list_tools()
        for tool in response.tools:
            if include_tools:
                if tool.name not in include_tools:
                    continue
            if exclude_tools:
                if tool.name in exclude_tools:
                    continue
            self._tools[tool.name] = Tool.from_mcp(
                session=session,
                mcp_tool=tool,
            )

    async def register_mcp_sse_server_async(
        self,
        name: str,
        url: str,
        include_tools: Optional[list[str]] = None,
        exclude_tools: Optional[list[str]] = None,
        transport_kwargs: dict[str, Any] = {},
    ):
        """
        Register a SSE-based MCP server session asynchronously.

        This method establishes a new SSE (Server-Sent Events) connection to an MCP server and registers
        the available tools. The server is identified by a unique name and URL.

        Parameters
        ----------
        name
            Unique identifier for this MCP server session
        url
            URL endpoint of the MCP server
        include_tools
            List of tool names to include. If None, all available tools will be included. Defaults to None.
        exclude_tools
            List of tool names to exclude. This parameter and include_tools are mutually exclusive. Defaults to None.
        transport_kwargs
            Additional keyword arguments to pass to the SSE transport layer. Defaults to {}.

        Raises
        ------
        AssertionError
            If a session with the given name already exists

        Returns
        -------
        None

        Examples
        --------
        ```python
        await chat.register_mcp_sse_server_async(
            name="my_server",
            url="http://localhost:8080/sse",
            include_tools=["tool1", "tool2"],
            transport_kwargs={"timeout": 30},
        )
        ```
        """
        assert name not in self._mcp_sessions, f"Session {name} already exists."

        transport = await self._mcp_exit_stack.enter_async_context(
            sse_client(url, **transport_kwargs)
        )
        self._mcp_sessions[name] = await self._mcp_exit_stack.enter_async_context(
            MCPClientSession(*transport)
        )
        session = self._mcp_sessions[name]
        await session.initialize()

        await self._register_mcp_tools(
            session,
            include_tools=include_tools,
            exclude_tools=exclude_tools,
        )

    async def register_mcp_stdio_server_async(
        self,
        name: str,
        command: str,
        args: list[str],
        env: dict[str, str] | None = None,
        include_tools: Optional[list[str]] = None,
        exclude_tools: Optional[list[str]] = None,
        transport_kwargs: dict[str, Any] = {},
    ):
        """
        Register a stdio-based MCP server session asynchronously.

        This method establishes a new stdio connection to an MCP server and registers
        the available tools. The server is identified by a unique name and command.

        Parameters
        ----------
        name
            Unique identifier for this MCP server session
        command
            Command to execute to start the MCP server
        args
            Arguments to pass to the command
        env
            Environment variables to set for the command. Defaults to None.
        include_tools
            List of tool names to include. If None, all available tools will be included. Defaults to None.
        exclude_tools
            List of tool names to exclude. This parameter and include_tools are mutually exclusive. Defaults to None.
        transport_kwargs
            Additional keyword arguments to pass to the stdio transport layer. Defaults to {}.

        Raises
        ------
        AssertionError
            If a session with the given name already exists

        Returns
        -------
        None

        Examples
        --------
        ```python
        await chat.register_mcp_sse_server_async(
            name="my_server",
            command="python",
            args=["-m", "my_mcp_server"],
            env={"DEBUG": "1"},
            include_tools=["tool1", "tool2"],
            transport_kwargs={"timeout": 30},
        )
        ```
        """
        assert name not in self._mcp_sessions, f"Session {name} already exists."

        server_params = StdioServerParameters(
            command=command,
            args=args,
            env=env,
            **transport_kwargs,
        )

        transport = await self._mcp_exit_stack.enter_async_context(
            stdio_client(server_params)
        )
        self._mcp_sessions[name] = await self._mcp_exit_stack.enter_async_context(
            MCPClientSession(*transport)
        )
        session = self._mcp_sessions[name]
        await session.initialize()

        await self._register_mcp_tools(
            session,
            include_tools=include_tools,
            exclude_tools=exclude_tools,
        )

    async def close_mcp_sessions(self):
        """Clean up resources."""
        await self._mcp_exit_stack.aclose()

    def register_tool(
        self,
        func: Callable[..., Any] | Callable[..., Awaitable[Any]],
        *,
        model: Optional[type[BaseModel]] = None,
    ):
        """
        Register a tool (function) with the chat.

        The function will always be invoked in the current Python process.

        Examples
        --------

        If your tool has straightforward input parameters, you can just
        register the function directly (type hints and a docstring explaning
        both what the function does and what the parameters are for is strongly
        recommended):

        ```python
        from chatlas import ChatOpenAI, Tool


        def add(a: int, b: int) -> int:
            '''
            Add two numbers together.

            Parameters
            ----------
            a : int
                The first number to add.
            b : int
                The second number to add.
            '''
            return a + b


        chat = ChatOpenAI()
        chat.register_tool(add)
        chat.chat("What is 2 + 2?")
        ```

        If your tool has more complex input parameters, you can provide a Pydantic
        model that corresponds to the input parameters for the function, This way, you
        can have fields that hold other model(s) (for more complex input parameters),
        and also more directly document the input parameters:

        ```python
        from chatlas import ChatOpenAI, Tool
        from pydantic import BaseModel, Field


        class AddParams(BaseModel):
            '''Add two numbers together.'''

            a: int = Field(description="The first number to add.")

            b: int = Field(description="The second number to add.")


        def add(a: int, b: int) -> int:
            return a + b


        chat = ChatOpenAI()
        chat.register_tool(add, model=AddParams)
        chat.chat("What is 2 + 2?")
        ```

        Parameters
        ----------
        func
            The function to be invoked when the tool is called.
        model
            A Pydantic model that describes the input parameters for the function.
            If not provided, the model will be inferred from the function's type hints.
            The primary reason why you might want to provide a model in
            Note that the name and docstring of the model takes precedence over the
            name and docstring of the function.
        """
        tool = Tool.from_func(func, model=model)
        self._tools[tool.name] = tool

    @property
    def current_display(self) -> Optional[MarkdownDisplay]:
        """
        Get the currently active markdown display, if any.

        The display represents the place where `.chat(echo)` content is
        being displayed. In a notebook/Quarto, this is a wrapper around
        `IPython.display`. Otherwise, it is a wrapper around a
        `rich.live.Live()` console.

        This is primarily useful if you want to add custom content to the
        display while the chat is running, but currently blocked by something
        like a tool call.

        Example
        -------
        ```python
        import requests
        from chatlas import ChatOpenAI

        chat = ChatOpenAI()


        def get_current_weather(latitude: float, longitude: float):
            "Get the current weather given a latitude and longitude."

            lat_lng = f"latitude={latitude}&longitude={longitude}"
            url = f"https://api.open-meteo.com/v1/forecast?{lat_lng}&current=temperature_2m,wind_speed_10m&hourly=temperature_2m,relative_humidity_2m,wind_speed_10m"
            response = requests.get(url)
            json = response.json()
            if chat.current_display:
                chat.current_display.echo("My custom tool display!!!")
            return json["current"]


        chat.register_tool(get_current_weather)

        chat.chat("What's the current temperature in Duluth, MN?", echo="text")
        ```


        Returns
        -------
        Optional[MarkdownDisplay]
            The currently active markdown display, if any.
        """
        return self._current_display

    def _echo_content(self, x: str):
        if self._current_display:
            self._current_display.echo(x)

    def export(
        self,
        filename: str | Path,
        *,
        turns: Optional[Sequence[Turn]] = None,
        title: Optional[str] = None,
        content: Literal["text", "all"] = "text",
        include_system_prompt: bool = True,
        overwrite: bool = False,
    ):
        """
        Export the chat history to a file.

        Parameters
        ----------
        filename
            The filename to export the chat to. Currently this must
            be a `.md` or `.html` file.
        turns
            The `.get_turns()` to export. If not provided, the chat's current turns
            will be used.
        title
            A title to place at the top of the exported file.
        overwrite
            Whether to overwrite the file if it already exists.
        content
            Whether to include text content, all content (i.e., tool calls), or no
            content.
        include_system_prompt
            Whether to include the system prompt in a <details> tag.

        Returns
        -------
        Path
            The path to the exported file.
        """
        if not turns:
            turns = self.get_turns(include_system_prompt=False)
        if not turns:
            raise ValueError("No turns to export.")

        if isinstance(filename, str):
            filename = Path(filename)

        filename = filename.resolve()
        if filename.exists() and not overwrite:
            raise ValueError(
                f"File {filename} already exists. Set `overwrite=True` to overwrite."
            )

        if filename.suffix not in {".md", ".html"}:
            raise ValueError("The filename must have a `.md` or `.html` extension.")

        # When exporting to HTML, we lean on shiny's chat component for rendering markdown and styling
        is_html = filename.suffix == ".html"

        # Get contents from each turn
        content_arr: list[str] = []
        for turn in turns:
            turn_content = "\n\n".join(
                [
                    str(x).strip()
                    for x in turn.contents
                    if content == "all" or isinstance(x, ContentText)
                ]
            )
            if is_html:
                msg_type = "user" if turn.role == "user" else "chat"
                content_attr = html_escape(turn_content)
                turn_content = f"<shiny-{msg_type}-message content='{content_attr}'></shiny-{msg_type}-message>"
            else:
                turn_content = f"## {turn.role.capitalize()}\n\n{turn_content}"
            content_arr.append(turn_content)
        contents = "\n\n".join(content_arr)

        # Shiny chat message components requires container elements
        if is_html:
            contents = f"<shiny-chat-messages>\n{contents}\n</shiny-chat-messages>"
            contents = f"<shiny-chat-container>{contents}</shiny-chat-container>"

        # Add title to the top
        if title:
            if is_html:
                contents = f"<h1>{title}</h1>\n\n{contents}"
            else:
                contents = f"# {title}\n\n{contents}"

        # Add system prompt to the bottom
        if include_system_prompt and self.system_prompt:
            contents += f"\n<br><br>\n<details><summary>System prompt</summary>\n\n{self.system_prompt}\n\n</details>"

        # Wrap in HTML template if exporting to HTML
        if is_html:
            contents = self._html_template(contents)

        with open(filename, "w") as f:
            f.write(contents)

        return filename

    @staticmethod
    def _html_template(contents: str) -> str:
        version = "1.2.1"
        shiny_www = (
            f"https://cdn.jsdelivr.net/gh/posit-dev/py-shiny@{version}/shiny/www/"
        )

        return f"""
        <!DOCTYPE html>
        <html>
        <head>
          <script src="{shiny_www}/py-shiny/chat/chat.js"></script>
          <link rel="stylesheet" href="{shiny_www}/py-shiny/chat/chat.css">
          <link rel="stylesheet" href="{shiny_www}/shared/bootstrap/bootstrap.min.css">
        </head>
        <body>
          <div style="max-width:700px; margin:0 auto; padding-top:20px;">
            {contents}
          </div>
        </body>
        </html>
        """

    @overload
    def _chat_impl(
        self,
        user_turn: Turn,
        echo: EchoOptions,
        content: Literal["text"],
        stream: bool,
        kwargs: Optional[SubmitInputArgsT] = None,
    ) -> Generator[str, None, None]: ...

    @overload
    def _chat_impl(
        self,
        user_turn: Turn,
        echo: EchoOptions,
        content: Literal["all"],
        stream: bool,
        kwargs: Optional[SubmitInputArgsT] = None,
    ) -> Generator[str | ContentToolRequest | ContentToolResult, None, None]: ...

    def _chat_impl(
        self,
        user_turn: Turn,
        echo: EchoOptions,
        content: Literal["text", "all"],
        stream: bool,
        kwargs: Optional[SubmitInputArgsT] = None,
    ) -> Generator[str | ContentToolRequest | ContentToolResult, None, None]:
        user_turn_result: Turn | None = user_turn
        while user_turn_result is not None:
            for chunk in self._submit_turns(
                user_turn_result,
                echo=echo,
                stream=stream,
                kwargs=kwargs,
            ):
                yield chunk

            turn = self.get_last_turn(role="assistant")
            assert turn is not None
            user_turn_result = None

            results: list[ContentToolResult] = []
            for x in turn.contents:
                if isinstance(x, ContentToolRequest):
                    if echo == "output":
                        self._echo_content(f"\n\n{x}\n\n")
                    if content == "all":
                        yield x
                    res = self._invoke_tool(x)
                    if echo == "output":
                        self._echo_content(f"\n\n{res}\n\n")
                    if content == "all":
                        yield res
                    results.append(res)

            if results:
                user_turn_result = Turn("user", results)

    @overload
    def _chat_impl_async(
        self,
        user_turn: Turn,
        echo: EchoOptions,
        content: Literal["text"],
        stream: bool,
        kwargs: Optional[SubmitInputArgsT] = None,
    ) -> AsyncGenerator[str, None]: ...

    @overload
    def _chat_impl_async(
        self,
        user_turn: Turn,
        echo: EchoOptions,
        content: Literal["all"],
        stream: bool,
        kwargs: Optional[SubmitInputArgsT] = None,
    ) -> AsyncGenerator[str | ContentToolRequest | ContentToolResult, None]: ...

    async def _chat_impl_async(
        self,
        user_turn: Turn,
        echo: EchoOptions,
        content: Literal["text", "all"],
        stream: bool,
        kwargs: Optional[SubmitInputArgsT] = None,
    ) -> AsyncGenerator[str | ContentToolRequest | ContentToolResult, None]:
        user_turn_result: Turn | None = user_turn
        while user_turn_result is not None:
            async for chunk in self._submit_turns_async(
                user_turn_result,
                echo=echo,
                stream=stream,
                kwargs=kwargs,
            ):
                yield chunk

            turn = self.get_last_turn(role="assistant")
            assert turn is not None
            user_turn_result = None

            results: list[ContentToolResult] = []
            for x in turn.contents:
                if isinstance(x, ContentToolRequest):
                    if echo == "output":
                        self._echo_content(f"\n\n{x}\n\n")
                    if content == "all":
                        yield x
                    res = await self._invoke_tool_async(x)
                    if echo == "output":
                        self._echo_content(f"\n\n{res}\n\n")
                    if content == "all":
                        yield res
                    else:
                        yield "\n\n"
                    results.append(res)

            if results:
                user_turn_result = Turn("user", results)

    def _submit_turns(
        self,
        user_turn: Turn,
        echo: EchoOptions,
        stream: bool,
        data_model: type[BaseModel] | None = None,
        kwargs: Optional[SubmitInputArgsT] = None,
    ) -> Generator[str, None, None]:
        if any(x._is_async for x in self._tools.values()):
            raise ValueError("Cannot use async tools in a synchronous chat")

        def emit(text: str | Content):
            self._echo_content(str(text))

        emit("<br>\n\n")

        if echo == "all":
            emit_user_contents(user_turn, emit)

        if stream:
            response = self.provider.chat_perform(
                stream=True,
                turns=[*self._turns, user_turn],
                tools=self._tools,
                data_model=data_model,
                kwargs=kwargs,
            )

            result = None
            for chunk in response:
                text = self.provider.stream_text(chunk)
                if text:
                    emit(text)
                    yield text
                result = self.provider.stream_merge_chunks(result, chunk)

            turn = self.provider.stream_turn(
                result,
                has_data_model=data_model is not None,
            )

            if echo == "all":
                emit_other_contents(turn, emit)

        else:
            response = self.provider.chat_perform(
                stream=False,
                turns=[*self._turns, user_turn],
                tools=self._tools,
                data_model=data_model,
                kwargs=kwargs,
            )

            turn = self.provider.value_turn(
                response, has_data_model=data_model is not None
            )
            if turn.text:
                emit(turn.text)
                yield turn.text

            if echo == "all":
                emit_other_contents(turn, emit)

        self._turns.extend([user_turn, turn])

    async def _submit_turns_async(
        self,
        user_turn: Turn,
        echo: EchoOptions,
        stream: bool,
        data_model: type[BaseModel] | None = None,
        kwargs: Optional[SubmitInputArgsT] = None,
    ) -> AsyncGenerator[str, None]:
        def emit(text: str | Content):
            self._echo_content(str(text))

        emit("<br>\n\n")

        if echo == "all":
            emit_user_contents(user_turn, emit)

        if stream:
            response = await self.provider.chat_perform_async(
                stream=True,
                turns=[*self._turns, user_turn],
                tools=self._tools,
                data_model=data_model,
                kwargs=kwargs,
            )

            result = None
            async for chunk in response:
                text = self.provider.stream_text(chunk)
                if text:
                    emit(text)
                    yield text
                result = self.provider.stream_merge_chunks(result, chunk)

            turn = self.provider.stream_turn(
                result,
                has_data_model=data_model is not None,
            )

            if echo == "all":
                emit_other_contents(turn, emit)

        else:
            response = await self.provider.chat_perform_async(
                stream=False,
                turns=[*self._turns, user_turn],
                tools=self._tools,
                data_model=data_model,
                kwargs=kwargs,
            )

            turn = self.provider.value_turn(
                response, has_data_model=data_model is not None
            )
            if turn.text:
                emit(turn.text)
                yield turn.text

            if echo == "all":
                emit_other_contents(turn, emit)

        self._turns.extend([user_turn, turn])

    def _invoke_tool(self, x: ContentToolRequest) -> ContentToolResult:
        tool_def = self._tools.get(x.name, None)
        func = tool_def.func if tool_def is not None else None

        if func is None:
            e = RuntimeError(f"Unknown tool: {x.name}")
            return ContentToolResult(value=None, error=e, request=x)

        args = x.arguments

        try:
            if isinstance(args, dict):
                result = func(**args)
            else:
                result = func(args)

            if not isinstance(result, ContentToolResult):
                result = ContentToolResult(value=result)

            result.request = x
            return result
        except Exception as e:
            warnings.warn(
                f"Calling tool '{x.name}' led to an error.",
                ToolFailureWarning,
                stacklevel=2,
            )
            traceback.print_exc()
            log_tool_error(x.name, str(args), e)
            return ContentToolResult(value=None, error=e, request=x)

    async def _invoke_tool_async(self, x: ContentToolRequest) -> ContentToolResult:
        tool_def = self._tools.get(x.name, None)
        func = None
        if tool_def:
            if tool_def._is_async:
                func = tool_def.func
            else:
                func = wrap_async(tool_def.func)

        if func is None:
            e = RuntimeError(f"Unknown tool: {x.name}")
            return ContentToolResult(value=None, error=e, request=x)

        args = x.arguments

        try:
            if isinstance(args, dict):
                result = await func(**args)
            else:
                result = await func(args)

            if not isinstance(result, ContentToolResult):
                result = ContentToolResult(value=result)

            result.request = x
            return result
        except Exception as e:
            warnings.warn(
                f"Calling tool '{x.name}' led to an error.",
                ToolFailureWarning,
                stacklevel=2,
            )
            traceback.print_exc()
            log_tool_error(x.name, str(args), e)
            return ContentToolResult(value=None, error=e, request=x)

    def _markdown_display(self, echo: EchoOptions) -> ChatMarkdownDisplay:
        """
        Get a markdown display object based on the echo option.

        The idea here is to use rich for consoles and IPython.display.Markdown
        for notebooks, since the latter is much more responsive to different
        screen sizes.
        """
        if echo == "none":
            return ChatMarkdownDisplay(MockMarkdownDisplay(), self)

        # rich does a lot to detect a notebook environment, but it doesn't
        # detect Quarto (at least not yet).
        from rich.console import Console

        is_web = Console().is_jupyter or os.getenv("QUARTO_PYTHON", None) is not None

        opts = self._echo_options

        if is_web:
            display = IPyMarkdownDisplay(opts)
        else:
            display = LiveMarkdownDisplay(opts)

        return ChatMarkdownDisplay(display, self)

    def set_echo_options(
        self,
        rich_markdown: Optional[dict[str, Any]] = None,
        rich_console: Optional[dict[str, Any]] = None,
        css_styles: Optional[dict[str, str]] = None,
    ):
        """
        Set echo styling options for the chat.

        Parameters
        ----------
        rich_markdown
            A dictionary of options to pass to `rich.markdown.Markdown()`.
            This is only relevant when outputting to the console.
        rich_console
            A dictionary of options to pass to `rich.console.Console()`.
            This is only relevant when outputting to the console.
        css_styles
            A dictionary of CSS styles to apply to `IPython.display.Markdown()`.
            This is only relevant when outputing to the browser.
        """
        self._echo_options: EchoDisplayOptions = {
            "rich_markdown": rich_markdown or {},
            "rich_console": rich_console or {},
            "css_styles": css_styles or {},
        }

    def __str__(self):
        turns = self.get_turns(include_system_prompt=False)
        res = ""
        for turn in turns:
            icon = "👤" if turn.role == "user" else "🤖"
            res += f"## {icon} {turn.role.capitalize()} turn:\n\n{str(turn)}\n\n"
        return res

    def __repr__(self):
        turns = self.get_turns(include_system_prompt=True)
        tokens = sum(sum(turn.tokens) for turn in turns if turn.tokens)
        res = f"<Chat turns={len(turns)} tokens={tokens}>"
        for turn in turns:
            res += "\n" + turn.__repr__(indent=2)
        return res + "\n"


class ChatResponse:
    """
    Chat response object.

    An object that, when displayed, will simulatenously consume (if not
    already consumed) and display the response in a streaming fashion.

    This is useful for interactive use: if the object is displayed, it can
    be viewed as it is being generated. And, if the object is not displayed,
    it can act like an iterator that can be consumed by something else.

    Attributes
    ----------
    content
        The content of the chat response.

    Properties
    ----------
    consumed
        Whether the response has been consumed. If the response has been fully
        consumed, then it can no longer be iterated over, but the content can
        still be retrieved (via the `content` attribute).
    """

    def __init__(self, generator: Generator[str, None]):
        self._generator = generator
        self.content: str = ""

    def __iter__(self) -> Iterator[str]:
        return self

    def __next__(self) -> str:
        chunk = next(self._generator)
        self.content += chunk  # Keep track of accumulated content
        return chunk

    def get_content(self) -> str:
        """
        Get the chat response content as a string.
        """
        for _ in self:
            pass
        return self.content

    @property
    def consumed(self) -> bool:
        return inspect.getgeneratorstate(self._generator) == inspect.GEN_CLOSED

    def __str__(self) -> str:
        return self.get_content()


class ChatResponseAsync:
    """
    Chat response (async) object.

    An object that, when displayed, will simulatenously consume (if not
    already consumed) and display the response in a streaming fashion.

    This is useful for interactive use: if the object is displayed, it can
    be viewed as it is being generated. And, if the object is not displayed,
    it can act like an iterator that can be consumed by something else.

    Attributes
    ----------
    content
        The content of the chat response.

    Properties
    ----------
    consumed
        Whether the response has been consumed. If the response has been fully
        consumed, then it can no longer be iterated over, but the content can
        still be retrieved (via the `content` attribute).
    """

    def __init__(self, generator: AsyncGenerator[str, None]):
        self._generator = generator
        self.content: str = ""

    def __aiter__(self) -> AsyncIterator[str]:
        return self

    async def __anext__(self) -> str:
        chunk = await self._generator.__anext__()
        self.content += chunk  # Keep track of accumulated content
        return chunk

    async def get_content(self) -> str:
        "Get the chat response content as a string."
        async for _ in self:
            pass
        return self.content

    @property
    def consumed(self) -> bool:
        if sys.version_info < (3, 12):
            raise NotImplementedError(
                "Checking for consumed state is only supported in Python 3.12+"
            )
        return inspect.getasyncgenstate(self._generator) == inspect.AGEN_CLOSED


# ----------------------------------------------------------------------------
# Helpers for emitting content
# ----------------------------------------------------------------------------


def emit_user_contents(
    x: Turn,
    emit: Callable[[Content | str], None],
):
    if x.role != "user":
        raise ValueError("Expected a user turn")
    emit(f"## 👤 User turn:\n\n{str(x)}\n\n")
    emit_other_contents(x, emit)
    emit("\n\n## 🤖 Assistant turn:\n\n")


def emit_other_contents(
    x: Turn,
    emit: Callable[[Content | str], None],
):
    # Gather other content to emit in _reverse_ order
    to_emit: list[str] = []

    if x.finish_reason:
        to_emit.append(f"\n\n<< 🤖 finish reason: {x.finish_reason} \\>\\>\n\n")

    has_text = False
    has_other = False
    for content in reversed(x.contents):
        if isinstance(content, ContentText):
            has_text = True
        else:
            has_other = True
            to_emit.append(str(content))

    if has_text and has_other:
        if x.role == "user":
            to_emit.append("<< 👤 other content >>")
        else:
            to_emit.append("<< 🤖 other content >>")

    to_emit.reverse()

    emit("\n\n".join(to_emit))


# Helper/wrapper class to let Chat know about the currently active display
class ChatMarkdownDisplay:
    def __init__(self, display: MarkdownDisplay, chat: Chat):
        self._display = display
        self._chat = chat

    def __enter__(self):
        self._chat._current_display = self._display
        return self._display.__enter__()

    def __exit__(self, *args, **kwargs):
        result = self._display.__exit__(*args, **kwargs)
        self._chat._current_display = None
        return result

    def append(self, content):
        return self._display.echo(content)


class ToolFailureWarning(RuntimeWarning):
    pass


# By default warnings are shown once; we want to always show them.
warnings.simplefilter("always", ToolFailureWarning)<|MERGE_RESOLUTION|>--- conflicted
+++ resolved
@@ -2,13 +2,10 @@
 
 import inspect
 import os
-<<<<<<< HEAD
-from contextlib import AsyncExitStack
-=======
 import sys
 import traceback
 import warnings
->>>>>>> da226383
+from contextlib import AsyncExitStack
 from pathlib import Path
 from threading import Thread
 from typing import (
