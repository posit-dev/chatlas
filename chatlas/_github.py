--- conflicted
+++ resolved
@@ -5,14 +5,8 @@
 
 from ._chat import Chat
 from ._logging import log_model_default
-<<<<<<< HEAD
-from ._openai import OpenAIProvider, normalize_turns
-from ._turn import Turn
+from ._openai import OpenAIProvider
 from ._utils import MISSING, MISSING_TYPE, is_testing
-=======
-from ._openai import ChatOpenAI
-from ._utils import MISSING, MISSING_TYPE
->>>>>>> ddd510a1
 
 if TYPE_CHECKING:
     from ._openai import ChatCompletion
@@ -127,7 +121,6 @@
     if api_key is None:
         api_key = os.getenv("GITHUB_TOKEN", os.getenv("GITHUB_PAT"))
 
-<<<<<<< HEAD
     if isinstance(seed, MISSING_TYPE):
         seed = 1014 if is_testing() else None
 
@@ -140,17 +133,5 @@
             name="GitHub",
             kwargs=kwargs,
         ),
-        turns=normalize_turns(
-            turns or [],
-            system_prompt,
-        ),
-=======
-    return ChatOpenAI(
         system_prompt=system_prompt,
-        model=model,
-        api_key=api_key,
-        base_url=base_url,
-        seed=seed,
-        kwargs=kwargs,
->>>>>>> ddd510a1
     )