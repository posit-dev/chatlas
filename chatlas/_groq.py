from __future__ import annotations

import os
from typing import TYPE_CHECKING, Optional

from ._chat import Chat
from ._logging import log_model_default
<<<<<<< HEAD
from ._openai import OpenAIProvider, normalize_turns
from ._turn import Turn
from ._utils import MISSING, MISSING_TYPE, is_testing
=======
from ._openai import ChatOpenAI
from ._utils import MISSING, MISSING_TYPE
>>>>>>> ddd510a1

if TYPE_CHECKING:
    from ._openai import ChatCompletion
    from .types.openai import ChatClientArgs, SubmitInputArgs


def ChatGroq(
    *,
    system_prompt: Optional[str] = None,
    model: Optional[str] = None,
    api_key: Optional[str] = None,
    base_url: str = "https://api.groq.com/openai/v1",
    seed: Optional[int] | MISSING_TYPE = MISSING,
    kwargs: Optional["ChatClientArgs"] = None,
) -> Chat["SubmitInputArgs", ChatCompletion]:
    """
    Chat with a model hosted on Groq.

    Groq provides a platform for highly efficient AI inference.

    Prerequisites
    -------------

    ::: {.callout-note}
    ## API key

    Sign up at <https://groq.com> to get an API key.
    :::

    Examples
    --------

    ```python
    import os
    from chatlas import ChatGroq

    chat = ChatGroq(api_key=os.getenv("GROQ_API_KEY"))
    chat.chat("What is the capital of France?")
    ```

    Parameters
    ----------
    system_prompt
        A system prompt to set the behavior of the assistant.
    model
        The model to use for the chat. The default, None, will pick a reasonable
        default, and warn you about it. We strongly recommend explicitly choosing
        a model for all but the most casual use.
    api_key
        The API key to use for authentication. You generally should not supply
        this directly, but instead set the `GROQ_API_KEY` environment variable.
    base_url
        The base URL to the endpoint; the default uses Groq's API.
    seed
        Optional integer seed that ChatGPT uses to try and make output more
        reproducible.
    kwargs
        Additional arguments to pass to the `openai.OpenAI()` client constructor.

    Returns
    -------
    Chat
        A chat object that retains the state of the conversation.

    Note
    ----
    This function is a lightweight wrapper around [](`~chatlas.ChatOpenAI`) with
    the defaults tweaked for groq.

    Note
    ----
    Pasting an API key into a chat constructor (e.g., `ChatGroq(api_key="...")`)
    is the simplest way to get started, and is fine for interactive use, but is
    problematic for code that may be shared with others.

    Instead, consider using environment variables or a configuration file to manage
    your credentials. One popular way to manage credentials is to use a `.env` file
    to store your credentials, and then use the `python-dotenv` package to load them
    into your environment.

    ```shell
    pip install python-dotenv
    ```

    ```shell
    # .env
    GROQ_API_KEY=...
    ```

    ```python
    from chatlas import ChatGroq
    from dotenv import load_dotenv

    load_dotenv()
    chat = ChatGroq()
    chat.console()
    ```

    Another, more general, solution is to load your environment variables into the shell
    before starting Python (maybe in a `.bashrc`, `.zshrc`, etc. file):

    ```shell
    export GROQ_API_KEY=...
    ```
    """
    if model is None:
        model = log_model_default("llama3-8b-8192")
    if api_key is None:
        api_key = os.getenv("GROQ_API_KEY")
<<<<<<< HEAD
    if isinstance(seed, MISSING_TYPE):
        seed = 1014 if is_testing() else None

    return Chat(
        provider=OpenAIProvider(
            api_key=api_key,
            model=model,
            base_url=base_url,
            seed=seed,
            name="Groq",
            kwargs=kwargs,
        ),
        turns=normalize_turns(
            turns or [],
            system_prompt,
        ),
=======

    return ChatOpenAI(
        system_prompt=system_prompt,
        model=model,
        api_key=api_key,
        base_url=base_url,
        seed=seed,
        kwargs=kwargs,
>>>>>>> ddd510a1
    )<|MERGE_RESOLUTION|>--- conflicted
+++ resolved
@@ -5,14 +5,8 @@
 
 from ._chat import Chat
 from ._logging import log_model_default
-<<<<<<< HEAD
-from ._openai import OpenAIProvider, normalize_turns
-from ._turn import Turn
+from ._openai import OpenAIProvider
 from ._utils import MISSING, MISSING_TYPE, is_testing
-=======
-from ._openai import ChatOpenAI
-from ._utils import MISSING, MISSING_TYPE
->>>>>>> ddd510a1
 
 if TYPE_CHECKING:
     from ._openai import ChatCompletion
@@ -120,9 +114,10 @@
     """
     if model is None:
         model = log_model_default("llama3-8b-8192")
+
     if api_key is None:
         api_key = os.getenv("GROQ_API_KEY")
-<<<<<<< HEAD
+
     if isinstance(seed, MISSING_TYPE):
         seed = 1014 if is_testing() else None
 
@@ -135,18 +130,5 @@
             name="Groq",
             kwargs=kwargs,
         ),
-        turns=normalize_turns(
-            turns or [],
-            system_prompt,
-        ),
-=======
-
-    return ChatOpenAI(
         system_prompt=system_prompt,
-        model=model,
-        api_key=api_key,
-        base_url=base_url,
-        seed=seed,
-        kwargs=kwargs,
->>>>>>> ddd510a1
     )